--- conflicted
+++ resolved
@@ -109,10 +109,7 @@
   github = self.callHackage "github" "0.28" {};
   http2 = haskellLib.dontCheck super.http2;
   http-streams = haskellLib.dontCheck super.http-streams;
-<<<<<<< HEAD
   ghc-lib-parser = super.ghc-lib-parser_8_10_7_20220219;
   ghc-lib-parser-ex = super.ghc-lib-parser-ex_8_10_0_24;
-=======
   aeson-qq = self.callHackage "aeson-qq" "0.8.4" {};
->>>>>>> cfa23cee
 }