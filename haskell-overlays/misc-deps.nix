{ hackGet, __useNewerCompiler ? false }:

# Fix misc upstream packages
self: super:

let
  pkgs = self.callPackage ({ pkgs }: pkgs) { };
  haskellLib = pkgs.haskell.lib;
  mkVersionset = v: p: q: if __useNewerCompiler then q else p;
in

rec {
  # Actually broken in current nixpkgs master due to MonadFail changes
  # git = haskellLib.markUnbroken super.git;

  # hpack requires cabal >= 3.0 but the ghc865 package set builds it with 2.4 by default
  hpack = super.hpack.overrideScope (self: super: { Cabal = self.Cabal_3_2_0_0; });
  # These versions work with both the ghc865 and ghc8107 package sets
  git = self.callCabal2nix "git" (hackGet ../dep/hs-git) { };
  # hdevtools = haskellLib.markUnbroken super.hdevtools;
  # reflex-ghci = haskellLib.markUnbroken super.reflex-ghci;
  # reflex-process = haskellLib.markUnbroken super.reflex-process;
  # reflex-vty = haskellLib.markUnbroken super.reflex-vty;
  # reflex-fsnotify = haskellLib.markUnbroken super.reflex-fsnotify;
  universe-base-810 = haskellLib.doJailbreak (self.callHackage "universe-base" "1.1.3" {});
  universe-dependent-sum-810 = self.callHackage "universe-dependent-sum" "1.3" {};
  universe-some-810 = haskellLib.dontHaddock (haskellLib.appendBuildFlags (haskellLib.doJailbreak (self.callHackage "universe-some" "1.2.1" { })) [ "--ghc-option=-Wno-inferred-safe-imports" "--ghc-option=-Wno-missing-safe-haskell-mode" ]);

  stylish-haskell = null; # FIXME

  universe-810 = self.callHackage "universe" "1.2.2" {};
  universe-instances-extended-810 = self.callHackage "universe-instances-extended" "1.1.3" {};
  universe-reverse-instances-810 = self.callHackage "universe-reverse-instances" "1.1.1" {};
       
  hnix = haskellLib.overrideCabal super.hnix (drv: {
        jailbreak = true;
        preBuild = ''
        substituteInPlace src/Nix/Expr/Types.hs --replace "instance Hashable1 NonEmpty" ""
  '';});
      
  universe-86 = haskellLib.dontCheck (self.callHackage "universe" "1.2" {});
  universe-instances-extended-86 = self.callHackage "universe-instances-extended" "1.1.1" {};
  hnix-86 = haskellLib.dontCheck super.hnix;
    
  universe = mkVersionset __useNewerCompiler universe-86 universe-810;
  universe-instances-extended = mkVersionset __useNewerCompiler universe-instances-extended-86 universe-instances-extended-810;
  universe-reverse-instances = mkVersionset __useNewerCompiler super.universe-reverse-instances universe-reverse-instances-810;
  #hnix = mkVersionset version hnix-86 hnix-810;
  universe-base = haskellLib.dontCheck (mkVersionset __useNewerCompiler super.universe-base universe-base-810);
  universe-dependent-sum = mkVersionset __useNewerCompiler super.universe-dependent-sum universe-dependent-sum-810;
  universe-some-86 = self.callHackage "universe-some" "1.2" {};
  universe-some = mkVersionset __useNewerCompiler universe-some-86 universe-some-810;
  
  #th-abstraction-86 = self.callHackage "th-abstraction" "0.3.0.0" {};
  #th-abstraction-810 = self.callHackage "th-abstraction" "0.4.3.0" {};
  #th-abstraction = mkVersionset version th-abstraction-86 th-abstraction-810;
  #bifunctors = self.callHackage "bifunctors" "5.5.11" { th-abstraction = th-abstraction-new; };
  #template-haskell = self.callHackage "template-haskell" "2.14.0.0" {};
  regex-base = self.callHackage "regex-base" "0.94.0.0" { };
  regex-posix = self.callHackage "regex-posix" "0.96.0.0" { };
  regex-tdfa = self.callHackage "regex-tdfa" "1.3.1.0" { };
  test-framework = haskellLib.dontCheck (self.callHackage "test-framework" "0.8.2.0" { });
  
  hnix-store-core = haskellLib.dontCheck super.hnix-store-core;
  hnix-store = haskellLib.dontCheck super.hnix-store;
  
  # https://github.com/haskell/hackage-security/issues/247
  hackage-security = haskellLib.dontCheck super.hackage-security; # only tests use aeson and are not compat with 1.5;
  heist = haskellLib.dontCheck (haskellLib.doJailbreak super.heist); # aeson 1.5 bump
  aeson-gadt-th = haskellLib.doJailbreak super.aeson-gadt-th; # requires aeson 1.5 for ghc8.10 support?
  deriving-compat = self.callHackage "deriving-compat" "0.6" { };
  #deriving-compat = mkVersionset version super.deriving-compat deriving-compat-810;
  http-api-data = haskellLib.doJailbreak super.http-api-data;
  nix-derivation = haskellLib.doJailbreak super.nix-derivation;
  algebraic-graphs = haskellLib.doJailbreak super.algebraic-graphs;
  snap = haskellLib.doJailbreak super.snap;
  ghcid = self.callCabal2nix "ghcid" (hackGet ../dep/ghcid) { };
  # Exports more internals
  snap-core = haskellLib.dontCheck (self.callCabal2nix "snap-core" (hackGet ../dep/snap-core) { });

<<<<<<< HEAD
  logging-effect = self.callCabal2nix "logging-effect" (hackGet ../dep/logging-effect) { };
  resourcet = self.callHackage "resourcet" "1.2.4.2" { };
  unliftio-core = self.callHackage "unliftio-core" "0.2.0.1" { };
  shelly = self.callHackage "shelly" "1.9.0" { };
  monad-logger = self.callHackage "monad-logger" "0.3.36" { };
=======
  logging-effect = self.callCabal2nix "logging-effect" (hackGet ../dep/logging-effect) {};
  resourcet = self.callHackage "resourcet" "1.2.4.2" {};
  unliftio-core = self.callHackage "unliftio-core" "0.2.0.1" {};
  shelly = self.callHackage "shelly" "1.9.0" {};
  monad-logger = self.callHackage "monad-logger" "0.3.36" {};
  nix-thunk = (import ../dep/nix-thunk {}).makeRunnableNixThunk (self.callCabal2nix "nix-thunk" (hackGet ../dep/nix-thunk) {});
  cli-extras = self.callCabal2nix "cli-extras" (hackGet ../dep/cli-extras) {};
  cli-git = haskellLib.overrideCabal (self.callCabal2nix "cli-git" (hackGet ../dep/cli-git) {}) {
    librarySystemDepends = with pkgs; [
      git
    ];
  };
  cli-nix = haskellLib.overrideCabal (self.callCabal2nix "cli-nix" (hackGet ../dep/cli-nix) {}) {
    librarySystemDepends = with pkgs; [
      nix nix-prefetch-git
    ];
  };
>>>>>>> 240e4e1f
}<|MERGE_RESOLUTION|>--- conflicted
+++ resolved
@@ -31,17 +31,17 @@
   universe-810 = self.callHackage "universe" "1.2.2" {};
   universe-instances-extended-810 = self.callHackage "universe-instances-extended" "1.1.3" {};
   universe-reverse-instances-810 = self.callHackage "universe-reverse-instances" "1.1.1" {};
-       
+
   hnix = haskellLib.overrideCabal super.hnix (drv: {
         jailbreak = true;
         preBuild = ''
         substituteInPlace src/Nix/Expr/Types.hs --replace "instance Hashable1 NonEmpty" ""
   '';});
-      
+
   universe-86 = haskellLib.dontCheck (self.callHackage "universe" "1.2" {});
   universe-instances-extended-86 = self.callHackage "universe-instances-extended" "1.1.1" {};
   hnix-86 = haskellLib.dontCheck super.hnix;
-    
+
   universe = mkVersionset __useNewerCompiler universe-86 universe-810;
   universe-instances-extended = mkVersionset __useNewerCompiler universe-instances-extended-86 universe-instances-extended-810;
   universe-reverse-instances = mkVersionset __useNewerCompiler super.universe-reverse-instances universe-reverse-instances-810;
@@ -50,7 +50,7 @@
   universe-dependent-sum = mkVersionset __useNewerCompiler super.universe-dependent-sum universe-dependent-sum-810;
   universe-some-86 = self.callHackage "universe-some" "1.2" {};
   universe-some = mkVersionset __useNewerCompiler universe-some-86 universe-some-810;
-  
+
   #th-abstraction-86 = self.callHackage "th-abstraction" "0.3.0.0" {};
   #th-abstraction-810 = self.callHackage "th-abstraction" "0.4.3.0" {};
   #th-abstraction = mkVersionset version th-abstraction-86 th-abstraction-810;
@@ -60,10 +60,10 @@
   regex-posix = self.callHackage "regex-posix" "0.96.0.0" { };
   regex-tdfa = self.callHackage "regex-tdfa" "1.3.1.0" { };
   test-framework = haskellLib.dontCheck (self.callHackage "test-framework" "0.8.2.0" { });
-  
+
   hnix-store-core = haskellLib.dontCheck super.hnix-store-core;
   hnix-store = haskellLib.dontCheck super.hnix-store;
-  
+
   # https://github.com/haskell/hackage-security/issues/247
   hackage-security = haskellLib.dontCheck super.hackage-security; # only tests use aeson and are not compat with 1.5;
   heist = haskellLib.dontCheck (haskellLib.doJailbreak super.heist); # aeson 1.5 bump
@@ -78,29 +78,31 @@
   # Exports more internals
   snap-core = haskellLib.dontCheck (self.callCabal2nix "snap-core" (hackGet ../dep/snap-core) { });
 
-<<<<<<< HEAD
   logging-effect = self.callCabal2nix "logging-effect" (hackGet ../dep/logging-effect) { };
   resourcet = self.callHackage "resourcet" "1.2.4.2" { };
   unliftio-core = self.callHackage "unliftio-core" "0.2.0.1" { };
   shelly = self.callHackage "shelly" "1.9.0" { };
   monad-logger = self.callHackage "monad-logger" "0.3.36" { };
-=======
-  logging-effect = self.callCabal2nix "logging-effect" (hackGet ../dep/logging-effect) {};
-  resourcet = self.callHackage "resourcet" "1.2.4.2" {};
-  unliftio-core = self.callHackage "unliftio-core" "0.2.0.1" {};
-  shelly = self.callHackage "shelly" "1.9.0" {};
-  monad-logger = self.callHackage "monad-logger" "0.3.36" {};
-  nix-thunk = (import ../dep/nix-thunk {}).makeRunnableNixThunk (self.callCabal2nix "nix-thunk" (hackGet ../dep/nix-thunk) {});
-  cli-extras = self.callCabal2nix "cli-extras" (hackGet ../dep/cli-extras) {};
-  cli-git = haskellLib.overrideCabal (self.callCabal2nix "cli-git" (hackGet ../dep/cli-git) {}) {
+  nix-thunk = (import ../dep/nix-thunk { }).makeRunnableNixThunk (self.callCabal2nix "nix-thunk" (hackGet ../dep/nix-thunk) { });
+  cli-extras = self.callCabal2nix "cli-extras" (hackGet ../dep/cli-extras) { };
+  cli-git = haskellLib.overrideCabal (self.callCabal2nix "cli-git" (hackGet ../dep/cli-git) { }) {
+    buildDepends = with pkgs; [
+      git
+    ];
+    libraryToolDepends = with pkgs; [
+      git
+    ];
     librarySystemDepends = with pkgs; [
       git
     ];
   };
-  cli-nix = haskellLib.overrideCabal (self.callCabal2nix "cli-nix" (hackGet ../dep/cli-nix) {}) {
-    librarySystemDepends = with pkgs; [
-      nix nix-prefetch-git
+  cli-nix = haskellLib.overrideCabal (self.callCabal2nix "cli-nix" (hackGet ../dep/cli-nix) { }) {
+    buildDepends = with pkgs; [
+      git nix-prefetch-git
     ];
+    libraryToolDepends = with pkgs; [
+      git nix-prefetch-git
+    ];
+
   };
->>>>>>> 240e4e1f
 }