{ system ? builtins.currentSystem
, profiling ? false
, iosSdkVersion ? "10.2"
}:
let
  getReflexPlatform = sys: import ./dep/reflex-platform { inherit iosSdkVersion; system = sys; };
  reflex-platform = getReflexPlatform system;
  inherit (reflex-platform) hackGet;
  pkgs = reflex-platform.nixpkgs;
in with pkgs.haskell.lib; with pkgs.lib;
let
  # TODO: Remove this after updating nixpkgs: https://github.com/NixOS/nixpkgs/issues/37750
  justStaticExecutables' = drv: let
      drv' = justStaticExecutables drv;
    in if pkgs.stdenv.isDarwin
      then removeConfigureFlag drv' "--ghc-option=-optl=-dead_strip"
      else drv';

  commandRuntimeDeps = pkgs: with pkgs; [
    coreutils
    git
    gitAndTools.hub
    nix-prefetch-git
    nixStable
    openssh
  ];

  #TODO: Upstream
  # Modify a Haskell package to add completion scripts for the given
  # executable produced by it.  These completion scripts will be picked up
  # automatically if the resulting derivation is installed, e.g. by
  # `nix-env -i`.
  addOptparseApplicativeCompletionScripts = exeName: pkg: overrideCabal pkg (drv: {
    postInstall = (drv.postInstall or "") + ''
      BASH_COMP_DIR="$out/share/bash-completion/completions"
      mkdir -p "$BASH_COMP_DIR"
      "$out/bin/${exeName}" --bash-completion-script "$out/bin/${exeName}" >"$BASH_COMP_DIR/ob"

      ZSH_COMP_DIR="$out/share/zsh/vendor-completions"
      mkdir -p "$ZSH_COMP_DIR"
      "$out/bin/${exeName}" --zsh-completion-script "$out/bin/${exeName}" >"$ZSH_COMP_DIR/_ob"

      FISH_COMP_DIR="$out/share/fish/vendor_completions.d"
      mkdir -p "$FISH_COMP_DIR"
      "$out/bin/${exeName}" --fish-completion-script "$out/bin/${exeName}" >"$FISH_COMP_DIR/ob.fish"
    '';
  });

  # The haskell environment used to build Obelisk itself, e.g. the 'ob' command
  ghcObelisk = reflex-platform.ghc.override {
    overrides = composeExtensions defaultHaskellOverrides (self: super: {
      mkDerivation = args: super.mkDerivation (args // {
        enableLibraryProfiling = profiling;
      });

      #TODO: Eliminate this when https://github.com/phadej/github/pull/307 makes its way to reflex-platform
      github = overrideCabal super.github (drv: {
        src = pkgs.fetchFromGitHub {
          owner = "ryantrinkle";
          repo = "github";
          rev = "8f543cdc07876bfb7b924d3722e3dbc1df4b02ca";
          sha256 = "0vcnx9cxqd821kmjx1r4cvj95zs742qm1pwqnb52vw3djplbqd86";
        };
        sha256 = null;
        revision = null;
        editedCabalFile = null;
      });

      # Dynamic linking with split objects dramatically increases startup time (about 0.5 seconds on a decent machine with SSD)
      obelisk-command = addOptparseApplicativeCompletionScripts "ob" (justStaticExecutables' super.obelisk-command);

      optparse-applicative = self.callHackage "optparse-applicative" "0.14.0.0" {};
    });
  };

  fixUpstreamPkgs = self: super: {
    heist = doJailbreak super.heist; #TODO: Move up to reflex-platform; create tests for r-p supported packages
    modern-uri =
      let src = pkgs.fetchFromGitHub {
            owner = "mrkkrp";
            repo = "modern-uri";
            rev = "21064285deb284cb3328094c69c34f9f67919cc9";
            sha256 = "0vddw8r9sb31h1fz1anzxrs9p3a3p8ygpxlj398z5j47wmr86cmi";
          };
      in (overrideCabal (self.callCabal2nix "modern-uri" src {}) (drv: {
            doCheck = false;
            postPatch = (drv.postPatch or "") + ''
              substituteInPlace Text/URI/Types.hs \
                --replace "instance Arbitrary (NonEmpty (RText 'PathPiece)) where" "" \
                --replace "  arbitrary = (:|) <$> arbitrary <*> arbitrary" ""
            '';
          })).override { megaparsec = super.megaparsec_6_1_1; };
    algebraic-graphs =
      let src = pkgs.fetchFromGitHub {
            owner = "snowleopard";
            repo = "alga";
            rev = "480a73137e9b38ad3f1bc2c628847953d2fb3e25";
            sha256 = "0dpwi5ffs88brl3lz51bwb004c6zm8ds8pkw1vzsg2a6aaiyhlzl";
          };
      in pkgs.haskell.lib.dontCheck (self.callCabal2nix "algebraic-graphs" src {});
    network-transport = self.callHackage "network-transport" "0.5.2" {};
    network-transport-tcp = self.callHackage "network-transport-tcp" "0.6.0" {};
  };

  cleanSource = builtins.filterSource (name: _: let baseName = builtins.baseNameOf name; in !(
    builtins.match "^\\.ghc\\.environment.*" baseName != null ||
    baseName == "cabal.project.local"
  ));

  executableConfig = import ./lib/executable-config { nixpkgs = pkgs; filterGitSource = cleanSource; };

  addLibs = self: super: {
    obelisk-asset-manifest = self.callCabal2nix "obelisk-asset-manifest" (hackGet ./lib/asset + "/manifest") {};
    obelisk-asset-serve-snap = self.callCabal2nix "obelisk-asset-serve-snap" (hackGet ./lib/asset + "/serve-snap") {};
    obelisk-backend = self.callCabal2nix "obelisk-backend" (cleanSource ./lib/backend) {};
    obelisk-cliapp = self.callCabal2nix "obelisk-cliapp" (cleanSource ./lib/cliapp) {};
    obelisk-command = (self.callCabal2nix "obelisk-command" (cleanSource ./lib/command) {}).override { Cabal = super.Cabal_2_0_0_2; };
    obelisk-executable-config = executableConfig.haskellPackage self;
    obelisk-executable-config-inject = executableConfig.platforms.web.inject self; # TODO handle platforms.{ios,android}
    obelisk-migration = self.callCabal2nix "obelisk-migration" (cleanSource ./lib/migration) {};
    obelisk-run = self.callCabal2nix "obelisk-run" (cleanSource ./lib/run) {};
    obelisk-selftest = self.callCabal2nix "obelisk-selftest" (cleanSource ./lib/selftest) {};
    obelisk-snap = self.callCabal2nix "obelisk-snap" (cleanSource ./lib/snap) {};
    obelisk-snap-extras = self.callCabal2nix "obelisk-snap-extras" (cleanSource ./lib/snap-extras) {};
  };

  defaultHaskellOverrides = composeExtensions fixUpstreamPkgs addLibs;
in
with pkgs.lib;
rec {
  inherit reflex-platform;
  inherit (reflex-platform) nixpkgs pinBuildInputs;
  path = reflex-platform.filterGit ./.;
  obelisk = ghcObelisk;
<<<<<<< HEAD
  command = ghcObelisk.obelisk-command.overrideAttrs (drv: {
     postInstall = (drv.postInstall or "") +
                   ''cp -r ${./migration} $out/migration;'';
  });
  shell = pinBuildInputs "obelisk-shell" ([
    command
    pkgs.openssh
    pkgs.gitAndTools.hub
  ]) [];
=======
  command = pkgs.runCommand "ob" { nativeBuildInputs = [pkgs.makeWrapper]; } ''
    mkdir -p "$out/bin"
    ln -s '${ghcObelisk.obelisk-command}/bin/ob' "$out/bin/ob"
    wrapProgram "$out"/bin/ob --prefix PATH : ${pkgs.lib.makeBinPath (commandRuntimeDeps pkgs)}
  '';
  commandEnv = ghcObelisk.obelisk-command.env;
  shell = pinBuildInputs "obelisk-shell" ([command] ++ commandRuntimeDeps pkgs) [];
>>>>>>> 491fc947

  selftest = pkgs.writeScript "selftest" ''
    #!/usr/bin/env bash
    set -euo pipefail

    PATH="${command}/bin:$PATH"
    export OBELISK_IMPL="${hackGet ./.}"
    "${justStaticExecutables' ghcObelisk.obelisk-selftest}/bin/obelisk-selftest" "$@"
  '';
  #TODO: Why can't I build ./skeleton directly as a derivation? `nix-build -E ./.` doesn't work
  skeleton = pkgs.runCommand "skeleton" {
    dir = builtins.filterSource (path: type: builtins.trace path (baseNameOf path != ".obelisk")) ./skeleton;
  } ''
    ln -s "$dir" "$out"
  '';
  nullIfAbsent = p: if pathExists p then p else null;
  haskellOverrides = addLibs;
  #TODO: Avoid copying files within the nix store.  Right now, obelisk-asset-manifest-generate copies files into a big blob so that the android/ios static assets can be imported from there; instead, we should get everything lined up right before turning it into an APK, so that copies, if necessary, only exist temporarily.
  processAssets = { src, packageName ? "static", moduleName ? "Static" }: pkgs.runCommand "asset-manifest" {
    inherit src;
    outputs = [ "out" "haskellManifest" "symlinked" ];
    buildInputs = [
      (reflex-platform.ghc.callCabal2nix "obelisk-asset-manifest" (hackGet ./lib/asset + "/manifest") {})
    ];
  } ''
    set -euo pipefail
    touch "$out"
    obelisk-asset-manifest-generate "$src" "$haskellManifest" ${packageName} ${moduleName} "$symlinked"
  '';

  compressedJs = frontend: pkgs.runCommand "compressedJs" { buildInputs = [ pkgs.closurecompiler ]; } ''
      mkdir $out
      cd $out
      ln -s "${justStaticExecutables frontend}/bin/frontend.jsexe/all.js" all.unminified.js
      closure-compiler --externs "${reflex-platform.ghcjsExternsJs}" -O ADVANCED --create_source_map="all.js.map" --source_map_format=V3 --js_output_file="all.js" all.unminified.js
      echo "//# sourceMappingURL=all.js.map" >> all.js
  '';

  serverExe = backend: frontend: assets: config:
    pkgs.runCommand "serverExe" {} ''
      mkdir $out
      set -eux
      ln -s "${justStaticExecutables backend}"/bin/backend $out/backend
      ln -s "${assets}" $out/static
      ln -s "${config}" $out/config
      ln -s ${compressedJs frontend} $out/frontend.jsexe
    ''; #TODO: run frontend.jsexe through the asset processing pipeline

  server = exe: hostName:
    let system = "x86_64-linux";
        nixos = import (pkgs.path + /nixos);
        https = (import lib/https {}).module {
          backendPort = 8000; # TODO read from config
          # sslConfig = {
          #   hostName = "example.com";
          #   adminEmail = "webmaster@example.com";
          #   subdomains = [ "www" ];
          # };
        };
    in nixos {
      inherit system;
      configuration = args: {
        imports = [
          (pkgs.path + /nixos/modules/virtualisation/amazon-image.nix)
          https
        ];
        networking = { inherit hostName; };
        systemd.services.backend = {
          wantedBy = [ "multi-user.target" ];
          after = [ "network.target" ];
          restartIfChanged = true;
          script = ''
            ln -sft . "${exe}"/*
            mkdir -p log
            exec ./backend >>backend.out 2>>backend.err </dev/null
          '';
          serviceConfig = {
            User = "backend";
            KillMode = "process";
            WorkingDirectory = "~";
            Restart = "always";
            RestartSec = 5;
          };
        };
        users.extraUsers.backend = {
          description = "backend service";
          home = "/var/lib/backend";
          createHome = true;
          isSystemUser = true;
          group = "backend";
        };
        ec2.hvm = true;
      };
    };


  # An Obelisk project is a reflex-platform project with a predefined layout and role for each component
  project = base: projectDefinition:
    let assets = processAssets { src = base + "/static"; };
        configPath = base + "/config";
        projectOut = sys: (getReflexPlatform sys).project (args@{ nixpkgs, ... }:
          let mkProject = { android ? null #TODO: Better error when missing
                          , ios ? null #TODO: Better error when missing
                          , packages ? {}
                          , overrides ? _: _: {}
                          }:
              let frontendName = "frontend";
                  backendName = "backend";
                  commonName = "common";
                  staticName = "static";
                  staticPath = base + "/static";
                  assets = processAssets { src = base + "/static"; };
                  # The packages whose names and roles are defined by this package
                  predefinedPackages = filterAttrs (_: x: x != null) {
                    ${frontendName} = nullIfAbsent (base + "/frontend");
                    ${commonName} = nullIfAbsent (base + "/common");
                    ${backendName} = nullIfAbsent (base + "/backend");
                  };
                  combinedPackages = predefinedPackages // packages;
                  projectOverrides = self: super: {
                    ${staticName} = dontHaddock (self.callCabal2nix "static" assets.haskellManifest {});
                    ${backendName} = addBuildDepend super.${backendName} self.obelisk-run;
                  };
                  totalOverrides = composeExtensions (composeExtensions defaultHaskellOverrides projectOverrides) overrides;
              in {
                overrides = totalOverrides;
                packages = combinedPackages;
                shells = {
                  ghc = (filter (x: hasAttr x combinedPackages) [
                    backendName
                    commonName
                    frontendName
                  ]);
                  ghcjs = filter (x: hasAttr x combinedPackages) [
                    frontendName
                    commonName
                  ];
                };
                withHoogle = false; # Setting this to `true` makes shell reloading far slower
                android = {
                  ${if android == null then null else frontendName} = {
                    executableName = "frontend";
                    ${if builtins.pathExists staticPath then "assets" else null} = assets.symlinked;
                  } // android;
                };
                ios = {
                  ${if ios == null then null else frontendName} = {
                    executableName = "frontend";
                    ${if builtins.pathExists staticPath then "staticSrc" else null} = assets.symlinked;
                  } // ios;
                };
              };
          in mkProject (projectDefinition args));
      exe = serverExe (projectOut "x86_64-linux").ghc.backend (projectOut system).ghcjs.frontend assets.symlinked configPath;
    in projectOut system // {
      inherit exe;
      server = { hostName }: server exe hostName;
      obelisk = import (base + "/.obelisk/impl") {};
    };
  haskellPackageSets = {
    ghc = reflex-platform.ghc.override {
      overrides = defaultHaskellOverrides;
    };
  };
}<|MERGE_RESOLUTION|>--- conflicted
+++ resolved
@@ -132,25 +132,14 @@
   inherit (reflex-platform) nixpkgs pinBuildInputs;
   path = reflex-platform.filterGit ./.;
   obelisk = ghcObelisk;
-<<<<<<< HEAD
-  command = ghcObelisk.obelisk-command.overrideAttrs (drv: {
-     postInstall = (drv.postInstall or "") +
-                   ''cp -r ${./migration} $out/migration;'';
-  });
-  shell = pinBuildInputs "obelisk-shell" ([
-    command
-    pkgs.openssh
-    pkgs.gitAndTools.hub
-  ]) [];
-=======
   command = pkgs.runCommand "ob" { nativeBuildInputs = [pkgs.makeWrapper]; } ''
     mkdir -p "$out/bin"
     ln -s '${ghcObelisk.obelisk-command}/bin/ob' "$out/bin/ob"
     wrapProgram "$out"/bin/ob --prefix PATH : ${pkgs.lib.makeBinPath (commandRuntimeDeps pkgs)}
+    cp -r ${./migration} $out/migration;
   '';
   commandEnv = ghcObelisk.obelisk-command.env;
   shell = pinBuildInputs "obelisk-shell" ([command] ++ commandRuntimeDeps pkgs) [];
->>>>>>> 491fc947
 
   selftest = pkgs.writeScript "selftest" ''
     #!/usr/bin/env bash
