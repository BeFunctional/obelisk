{ system ? builtins.currentSystem
, profiling ? false
, iosSdkVersion ? "10.2"
, config ? {}
}:
let
  cleanSource = builtins.filterSource (name: _: let baseName = builtins.baseNameOf name; in !(
    builtins.match "^\\.ghc\\.environment.*" baseName != null ||
    baseName == "cabal.project.local"
  ));

  commandRuntimeDeps = pkgs: with pkgs; [
    coreutils
    git
    nix-prefetch-git
    openssh
  ];

  getReflexPlatform = sys: import ./dep/reflex-platform {
    inherit iosSdkVersion config;
    system = sys;
    enableLibraryProfiling = profiling;

    nixpkgsOverlays = [
      (self: super: {
        obeliskExecutableConfig = import ./lib/executable-config { nixpkgs = pkgs; filterGitSource = cleanSource; };
      })
    ];

    haskellOverlays = [

      # Fix misc upstream packages
      (self: super: let
        pkgs = self.callPackage ({ pkgs }: pkgs) {};
        haskellLib = pkgs.haskell.lib;
      in {
<<<<<<< HEAD
        hnix = pkgs.haskell.lib.dontCheck (self.callPackage (pkgs.hackGet ./dep/hnix) {});
=======
        hnix = haskellLib.overrideCabal (self.callHackage "hnix" "0.6.1" { these = self.these_0_8; }) (_: {
          jailbreak = true;
          doCheck = false;
        });
        hnix-store-core = self.callHackage "hnix-store-core" "0.1.0.0" {};
>>>>>>> 1969d4bc
      })

      pkgs.obeliskExecutableConfig.haskellOverlay

      # Add obelisk packages
      (self: super: let
        pkgs = self.callPackage ({ pkgs }: pkgs) {};
      in {
        obelisk-executable-config-inject = pkgs.obeliskExecutableConfig.platforms.web.inject self;

        obelisk-asset-manifest = self.callCabal2nix "obelisk-asset-manifest" (hackGet ./lib/asset + "/manifest") {};
        obelisk-asset-serve-snap = self.callCabal2nix "obelisk-asset-serve-snap" (hackGet ./lib/asset + "/serve-snap") {};
        obelisk-backend = self.callCabal2nix "obelisk-backend" (cleanSource ./lib/backend) {};
        obelisk-cliapp = self.callCabal2nix "obelisk-cliapp" (cleanSource ./lib/cliapp) {};
        obelisk-command = self.callCabal2nix "obelisk-command" (cleanSource ./lib/command) {};
        obelisk-frontend = self.callCabal2nix "obelisk-frontend" (cleanSource ./lib/frontend) {};
        obelisk-run = self.callCabal2nix "obelisk-run" (cleanSource ./lib/run) {};
        obelisk-route = self.callCabal2nix "obelisk-route" (cleanSource ./lib/route) {};
        obelisk-selftest = self.callCabal2nix "obelisk-selftest" (cleanSource ./lib/selftest) {};
        obelisk-snap-extras = self.callCabal2nix "obelisk-snap-extras" (cleanSource ./lib/snap-extras) {};
        tabulation = self.callCabal2nix "tabulation" (cleanSource ./lib/tabulation) {};
      })

      (self: super: let
        pkgs = self.callPackage ({ pkgs }: pkgs) {};
        haskellLib = pkgs.haskell.lib;
        #TODO: Upstream
        # Modify a Haskell package to add completion scripts for the given
        # executable produced by it.  These completion scripts will be picked up
        # automatically if the resulting derivation is installed, e.g. by
        # `nix-env -i`.
        addOptparseApplicativeCompletionScripts = exeName: pkg: haskellLib.overrideCabal pkg (drv: {
          postInstall = (drv.postInstall or "") + ''
            BASH_COMP_DIR="$out/share/bash-completion/completions"
            mkdir -p "$BASH_COMP_DIR"
            "$out/bin/${exeName}" --bash-completion-script "$out/bin/${exeName}" >"$BASH_COMP_DIR/ob"

            ZSH_COMP_DIR="$out/share/zsh/vendor-completions"
            mkdir -p "$ZSH_COMP_DIR"
            "$out/bin/${exeName}" --zsh-completion-script "$out/bin/${exeName}" >"$ZSH_COMP_DIR/_ob"

            FISH_COMP_DIR="$out/share/fish/vendor_completions.d"
            mkdir -p "$FISH_COMP_DIR"
            "$out/bin/${exeName}" --fish-completion-script "$out/bin/${exeName}" >"$FISH_COMP_DIR/ob.fish"
          '';
        });
      in {
        # Dynamic linking with split objects dramatically increases startup time (about
        # 0.5 seconds on a decent machine with SSD), so we do `justStaticExecutables`.
        obelisk-command = haskellLib.overrideCabal
          (addOptparseApplicativeCompletionScripts "ob"
            (haskellLib.justStaticExecutables super.obelisk-command))
          (drv: {
            buildTools = (drv.buildTools or []) ++ [ pkgs.buildPackages.makeWrapper ];
            postFixup = ''
              ${drv.postFixup or ""}
              # Make `ob` reference its runtime dependencies.
              wrapProgram "$out"/bin/ob --prefix PATH : ${pkgs.lib.makeBinPath (commandRuntimeDeps pkgs)}
            '';
          });
        obelisk-selftest = haskellLib.justStaticExecutables super.obelisk-selftest;
      })

    ];
  };

  reflex-platform = getReflexPlatform system;
  inherit (reflex-platform) hackGet nixpkgs;
  pkgs = nixpkgs;

  # The haskell environment used to build Obelisk itself, e.g. the 'ob' command
  ghcObelisk = reflex-platform.ghc;

  # Development environments for obelisk packages.
  ghcObeliskEnvs = pkgs.lib.mapAttrs (n: v: reflex-platform.workOn ghcObelisk v) ghcObelisk;

  inherit (import ./lib/asset/assets.nix { inherit nixpkgs; }) mkAssets;

  haskellLib = pkgs.haskell.lib;

in rec {
  inherit reflex-platform;
  inherit (reflex-platform) nixpkgs pinBuildInputs;
  inherit (nixpkgs) lib;
  pathGit = ./.;  # Used in CI by the migration graph hash algorithm to correctly ignore files.
  path = reflex-platform.filterGit ./.;
  obelisk = ghcObelisk;
  obeliskEnvs = ghcObeliskEnvs;
  command = ghcObelisk.obelisk-command;
  shell = pinBuildInputs "obelisk-shell" ([command] ++ commandRuntimeDeps pkgs) [];

  selftest = pkgs.writeScript "selftest" ''
    #!/usr/bin/env bash
    set -euo pipefail

    PATH="${command}/bin:$PATH"
    export OBELISK_IMPL="${hackGet ./.}"
    "${ghcObelisk.obelisk-selftest}/bin/obelisk-selftest" +RTS -N -RTS "$@"
  '';
  #TODO: Why can't I build ./skeleton directly as a derivation? `nix-build -E ./.` doesn't work
  skeleton = pkgs.runCommand "skeleton" {
    dir = builtins.filterSource (path: type: builtins.trace path (baseNameOf path != ".obelisk")) ./skeleton;
  } ''
    ln -s "$dir" "$out"
  '';
  nullIfAbsent = p: if lib.pathExists p then p else null;
  #TODO: Avoid copying files within the nix store.  Right now, obelisk-asset-manifest-generate copies files into a big blob so that the android/ios static assets can be imported from there; instead, we should get everything lined up right before turning it into an APK, so that copies, if necessary, only exist temporarily.
  processAssets = { src, packageName ? "obelisk-generated-static", moduleName ? "Obelisk.Generated.Static" }: pkgs.runCommand "asset-manifest" {
    inherit src;
    outputs = [ "out" "haskellManifest" "symlinked" ];
    nativeBuildInputs = [ ghcObelisk.obelisk-asset-manifest ];
  } ''
    set -euo pipefail
    touch "$out"
    mkdir -p "$symlinked"
    obelisk-asset-manifest-generate "$src" "$haskellManifest" ${packageName} ${moduleName} "$symlinked"
  '';

  compressedJs = frontend: optimizationLevel: pkgs.runCommand "compressedJs" {} ''
    mkdir $out
    cd $out
    ln -s "${haskellLib.justStaticExecutables frontend}/bin/frontend.jsexe/all.js" all.unminified.js
    ${if optimizationLevel == null then ''
      ln -s all.unminified.js all.js
    '' else ''
      ${pkgs.closurecompiler}/bin/closure-compiler --externs "${reflex-platform.ghcjsExternsJs}" -O ${optimizationLevel} --jscomp_warning=checkVars --create_source_map="all.js.map" --source_map_format=V3 --js_output_file="all.js" all.unminified.js
      echo "//# sourceMappingURL=all.js.map" >> all.js
    ''}
  '';

  serverModules = {
    mkBaseEc2 = { hostName, routeHost, enableHttps, adminEmail, ... }: {...}: {
      imports = [
        (pkgs.path + /nixos/modules/virtualisation/amazon-image.nix)
      ];
      networking = {
        inherit hostName;
        firewall.allowedTCPPorts = if enableHttps then [ 80 443 ] else [ 80 ];
      };
      security.acme.certs = if enableHttps then {
        "${routeHost}".email = adminEmail;
      } else {};
      ec2.hvm = true;
    };

    mkObeliskApp =
      { exe
      , routeHost
      , enableHttps
      , name ? "backend"
      , user ? name
      , group ? user
      , baseUrl ? "/"
      , internalPort ? 8000
      , backendArgs ? "--port=${toString internalPort}"
      , ...
      }: {...}: {
      services.nginx = {
        enable = true;
        virtualHosts."${routeHost}" = {
          enableACME = enableHttps;
          forceSSL = enableHttps;
          locations.${baseUrl} = {
            proxyPass = "http://127.0.0.1:" + toString internalPort;
            proxyWebsockets = true;
          };
        };
      };
      systemd.services.${name} = {
        wantedBy = [ "multi-user.target" ];
        after = [ "network.target" ];
        restartIfChanged = true;
        path = [ pkgs.gnutar ];
        script = ''
          ln -sft . '${exe}'/*
          mkdir -p log
          exec ./backend ${backendArgs} </dev/null
        '';
        serviceConfig = {
          User = user;
          KillMode = "process";
          WorkingDirectory = "~";
          Restart = "always";
          RestartSec = 5;
        };
      };
      users = {
        users.${user} = {
          description = "${user} service";
          home = "/var/lib/${user}";
          createHome = true;
          isSystemUser = true;
          group = group;
        };
        groups.${group} = {};
      };
    };
  };

  serverExe = backend: frontend: assets: optimizationLevel: version:
    pkgs.runCommand "serverExe" {} ''
      mkdir $out
      set -eux
      ln -s "${haskellLib.justStaticExecutables backend}"/bin/* $out/
      ln -s "${mkAssets assets}" $out/static.assets
      ln -s ${mkAssets (compressedJs frontend optimizationLevel)} $out/frontend.jsexe.assets
      echo ${version} > $out/version
    '';

  server = { exe, hostName, adminEmail, routeHost, enableHttps, version }@args:
    let
      nixos = import (pkgs.path + /nixos);
    in nixos {
      system = "x86_64-linux";
      configuration = {
        imports = [
          (serverModules.mkBaseEc2 args)
          (serverModules.mkObeliskApp args)
        ];
      };
    };


  # An Obelisk project is a reflex-platform project with a predefined layout and role for each component
  project = base: projectDefinition:
    let projectOut = sys: (getReflexPlatform sys).project (args@{ nixpkgs, ... }:
          let mkProject = { android ? null #TODO: Better error when missing
                          , ios ? null #TODO: Better error when missing
                          , packages ? {}
                          , overrides ? _: _: {}
                          , staticFiles ? base + /static
                          , tools ? _: []
                          , shellToolOverrides ? _: _: {}
                          , withHoogle ? false # Setting this to `true` makes shell reloading far slower
                          , __closureCompilerOptimizationLevel ? "ADVANCED" # Set this to `null` to skip the closure-compiler step
                          }:
              let frontendName = "frontend";
                  backendName = "backend";
                  commonName = "common";
                  staticName = "obelisk-generated-static";
                  staticFilesImpure = if lib.isDerivation staticFiles then staticFiles else toString staticFiles;
                  processedStatic = processAssets { src = staticFiles; };
                  # The packages whose names and roles are defined by this package
                  predefinedPackages = lib.filterAttrs (_: x: x != null) {
                    ${frontendName} = nullIfAbsent (base + "/frontend");
                    ${commonName} = nullIfAbsent (base + "/common");
                    ${backendName} = nullIfAbsent (base + "/backend");
                  };
                  combinedPackages = predefinedPackages // packages;
                  projectOverrides = self: super: {
                    ${staticName} = haskellLib.dontHaddock (self.callCabal2nix staticName processedStatic.haskellManifest {});
                    ${backendName} = haskellLib.addBuildDepend super.${backendName} self.obelisk-run;
                  };
                  totalOverrides = lib.composeExtensions projectOverrides overrides;
                  inherit (lib.strings) hasPrefix;
                  privateConfigDirs = ["config/backend"];
                  injectableConfig = builtins.filterSource (path: _:
                    !(lib.lists.any (x: hasPrefix (toString base + "/" + toString x) (toString path)) privateConfigDirs)
                  );
                  __androidWithConfig = configPath: {
                    ${if android == null then null else frontendName} = {
                      executableName = "frontend";
                      ${if builtins.pathExists staticFiles then "assets" else null} =
                        nixpkgs.obeliskExecutableConfig.platforms.android.inject
                          (injectableConfig configPath)
                          processedStatic.symlinked;
                    } // android;
                  };
                  __iosWithConfig = configPath: {
                    ${if ios == null then null else frontendName} = {
                      executableName = "frontend";
                      ${if builtins.pathExists staticFiles then "staticSrc" else null} =
                        nixpkgs.obeliskExecutableConfig.platforms.ios.inject
                          (injectableConfig configPath)
                          processedStatic.symlinked;
                    } // ios;
                  };
              in {
                inherit shellToolOverrides tools withHoogle;
                overrides = totalOverrides;
                packages = combinedPackages;
                shells = {
                  ${if android == null && ios == null then null else "ghcSavedSplices"} = (lib.filter (x: lib.hasAttr x combinedPackages) [
                    commonName
                    frontendName
                  ]);
                  ghc = (lib.filter (x: lib.hasAttr x combinedPackages) [
                    backendName
                    commonName
                    frontendName
                  ]);
                  ghcjs = lib.filter (x: lib.hasAttr x combinedPackages) [
                    frontendName
                    commonName
                  ];
                };
                android = __androidWithConfig (base + "/config");
                ios = __iosWithConfig (base + "/config");
                passthru = { inherit android ios packages overrides tools shellToolOverrides withHoogle staticFiles staticFilesImpure __closureCompilerOptimizationLevel processedStatic __iosWithConfig __androidWithConfig; };
              };
          in mkProject (projectDefinition args));
      serverOn = sys: version: serverExe
        (projectOut sys).ghc.backend
        (projectOut system).ghcjs.frontend
        (projectOut sys).passthru.staticFiles
        (projectOut sys).passthru.__closureCompilerOptimizationLevel
        version;
      linuxExe = serverOn "x86_64-linux";
      dummyVersion = "Version number is only available for deployments";
    in projectOut system // {
      linuxExeConfigurable = linuxExe;
      linuxExe = linuxExe dummyVersion;
      exe = serverOn system dummyVersion;
      server = args@{ hostName, adminEmail, routeHost, enableHttps, version }:
        server (args // { exe = linuxExe version; });
      obelisk = import (base + "/.obelisk/impl") {};
    };
  haskellPackageSets = {
    inherit (reflex-platform) ghc ghcjs;
  };
}<|MERGE_RESOLUTION|>--- conflicted
+++ resolved
@@ -34,15 +34,11 @@
         pkgs = self.callPackage ({ pkgs }: pkgs) {};
         haskellLib = pkgs.haskell.lib;
       in {
-<<<<<<< HEAD
-        hnix = pkgs.haskell.lib.dontCheck (self.callPackage (pkgs.hackGet ./dep/hnix) {});
-=======
         hnix = haskellLib.overrideCabal (self.callHackage "hnix" "0.6.1" { these = self.these_0_8; }) (_: {
           jailbreak = true;
           doCheck = false;
         });
         hnix-store-core = self.callHackage "hnix-store-core" "0.1.0.0" {};
->>>>>>> 1969d4bc
       })
 
       pkgs.obeliskExecutableConfig.haskellOverlay
