{ system ? builtins.currentSystem
, profiling ? false
, iosSdkVersion ? "10.2"
, __useLegacyCompilers ? false
}:
let
  cleanSource = builtins.filterSource (name: _: let baseName = builtins.baseNameOf name; in !(
    builtins.match "^\\.ghc\\.environment.*" baseName != null ||
    baseName == "cabal.project.local"
  ));

  commandRuntimeDeps = pkgs: with pkgs; [
    coreutils
    git
    gitAndTools.hub
    nix-prefetch-git
    openssh
  ];

  getReflexPlatform = getReflexPlatform' __useLegacyCompilers;
  getReflexPlatform' = __useLegacyCompilers: sys: import ./dep/reflex-platform {
    inherit iosSdkVersion __useLegacyCompilers;
    system = sys;
    enableLibraryProfiling = profiling;

    nixpkgsOverlays = [
      (self: super: {
        obeliskExecutableConfig = import ./lib/executable-config { nixpkgs = pkgs; filterGitSource = cleanSource; };
      })
    ];

    haskellOverlays = [

      # Fix misc upstream packages
      (self: super: let
        pkgs = self.callPackage ({ pkgs }: pkgs) {};
      in {
        # Need 8.0.2 build support
        # PR: https://github.com/dmwit/universe/pull/33
        universe-template = self.callCabal2nix "universe-template" (pkgs.fetchFromGitHub {
          owner = "obsidiansystems";
          repo = "universe";
          rev = "6a71119bfa5db2b9990a2491c941469ff8ef5d13";
          sha256 = "0z8smyainnlzcglv3dlx6x1n9j6d2jv48aa8f2421iayfkxg3js5";
        } + /template) {};
      })

<<<<<<< HEAD
  # Development environments for obelisk packages.
  ghcObeliskEnvs = mapAttrs (n: v: reflex-platform.workOn ghcObelisk v) ghcObelisk;

  fixUpstreamPkgs = self: super: {
    algebraic-graphs = pkgs.haskell.lib.doJailbreak
      (self.callCabal2nix "algebraic-graphs" (pkgs.fetchFromGitHub {
        owner = "snowleopard";
        repo = "alga";
        rev = "480a73137e9b38ad3f1bc2c628847953d2fb3e25";
        sha256 = "0dpwi5ffs88brl3lz51bwb004c6zm8ds8pkw1vzsg2a6aaiyhlzl";
      }) {});
=======
      # Add obelisk packages
      (self: super: let
        pkgs = self.callPackage ({ pkgs }: pkgs) {};
      in {
        obelisk-executable-config = pkgs.obeliskExecutableConfig.haskellPackage self;
        obelisk-executable-config-inject = pkgs.obeliskExecutableConfig.platforms.web.inject self;
>>>>>>> 87674001

        obelisk-asset-manifest = self.callCabal2nix "obelisk-asset-manifest" (hackGet ./lib/asset + "/manifest") {};
        obelisk-asset-serve-snap = self.callCabal2nix "obelisk-asset-serve-snap" (hackGet ./lib/asset + "/serve-snap") {};
        obelisk-backend = self.callCabal2nix "obelisk-backend" (cleanSource ./lib/backend) {};
        obelisk-cliapp = self.callCabal2nix "obelisk-cliapp" (cleanSource ./lib/cliapp) {};
        obelisk-command = self.callCabal2nix "obelisk-command" (cleanSource ./lib/command) {};
        obelisk-frontend = self.callCabal2nix "obelisk-frontend" (cleanSource ./lib/frontend) {};
        obelisk-run = self.callCabal2nix "obelisk-run" (cleanSource ./lib/run) {};
        obelisk-route = self.callCabal2nix "obelisk-route" (cleanSource ./lib/route) {};
        obelisk-selftest = self.callCabal2nix "obelisk-selftest" (cleanSource ./lib/selftest) {};
        obelisk-snap-extras = self.callCabal2nix "obelisk-snap-extras" (cleanSource ./lib/snap-extras) {};
      })

      (self: super: let
        pkgs = self.callPackage ({ pkgs }: pkgs) {};
        haskellLib = pkgs.haskell.lib;
        #TODO: Upstream
        # Modify a Haskell package to add completion scripts for the given
        # executable produced by it.  These completion scripts will be picked up
        # automatically if the resulting derivation is installed, e.g. by
        # `nix-env -i`.
        addOptparseApplicativeCompletionScripts = exeName: pkg: haskellLib.overrideCabal pkg (drv: {
          postInstall = (drv.postInstall or "") + ''
            BASH_COMP_DIR="$out/share/bash-completion/completions"
            mkdir -p "$BASH_COMP_DIR"
            "$out/bin/${exeName}" --bash-completion-script "$out/bin/${exeName}" >"$BASH_COMP_DIR/ob"

            ZSH_COMP_DIR="$out/share/zsh/vendor-completions"
            mkdir -p "$ZSH_COMP_DIR"
            "$out/bin/${exeName}" --zsh-completion-script "$out/bin/${exeName}" >"$ZSH_COMP_DIR/_ob"

            FISH_COMP_DIR="$out/share/fish/vendor_completions.d"
            mkdir -p "$FISH_COMP_DIR"
            "$out/bin/${exeName}" --fish-completion-script "$out/bin/${exeName}" >"$FISH_COMP_DIR/ob.fish"
          '';
        });
      in {
        # Dynamic linking with split objects dramatically increases startup time (about
        # 0.5 seconds on a decent machine with SSD), so we do `justStaticExecutables`.
        obelisk-command = haskellLib.overrideCabal
          (addOptparseApplicativeCompletionScripts "ob"
            (haskellLib.justStaticExecutables super.obelisk-command))
          (drv: {
            buildTools = (drv.buildTools or []) ++ [ pkgs.buildPackages.makeWrapper ];
            postFixup = ''
              ${drv.postFixup or ""}
              # Make `ob` reference its runtime dependencies.
              wrapProgram "$out"/bin/ob --prefix PATH : ${pkgs.lib.makeBinPath (commandRuntimeDeps pkgs)}
            '';
          });
        obelisk-selftest = haskellLib.justStaticExecutables super.obelisk-selftest;
      })

    ];
  };

  reflex-platform = getReflexPlatform' false system;
  inherit (reflex-platform) hackGet nixpkgs;
  pkgs = nixpkgs;

  # The haskell environment used to build Obelisk itself, e.g. the 'ob' command
  ghcObelisk = reflex-platform.ghc;

  inherit (import ./lib/asset/assets.nix { inherit nixpkgs; }) mkAssets;

  haskellLib = pkgs.haskell.lib;

in rec {
  inherit reflex-platform;
  inherit (reflex-platform) nixpkgs pinBuildInputs;
  inherit (nixpkgs) lib;
  pathGit = ./.;  # Used in CI by the migration graph hash algorithm to correctly ignore files.
  path = reflex-platform.filterGit ./.;
  obelisk = ghcObelisk;
  obeliskEnvs = ghcObeliskEnvs;
  command = ghcObelisk.obelisk-command;
  shell = pinBuildInputs "obelisk-shell" ([command] ++ commandRuntimeDeps pkgs) [];

  selftest = pkgs.writeScript "selftest" ''
    #!/usr/bin/env bash
    set -euo pipefail

    PATH="${command}/bin:$PATH"
    export OBELISK_IMPL="${hackGet ./.}"
    "${ghcObelisk.obelisk-selftest}/bin/obelisk-selftest" +RTS -N -RTS "$@"
  '';
  #TODO: Why can't I build ./skeleton directly as a derivation? `nix-build -E ./.` doesn't work
  skeleton = pkgs.runCommand "skeleton" {
    dir = builtins.filterSource (path: type: builtins.trace path (baseNameOf path != ".obelisk")) ./skeleton;
  } ''
    ln -s "$dir" "$out"
  '';
  nullIfAbsent = p: if lib.pathExists p then p else null;
  #TODO: Avoid copying files within the nix store.  Right now, obelisk-asset-manifest-generate copies files into a big blob so that the android/ios static assets can be imported from there; instead, we should get everything lined up right before turning it into an APK, so that copies, if necessary, only exist temporarily.
  processAssets = { src, packageName ? "obelisk-generated-static", moduleName ? "Obelisk.Generated.Static" }: pkgs.runCommand "asset-manifest" {
    inherit src;
    outputs = [ "out" "haskellManifest" "symlinked" ];
    nativeBuildInputs = [ ghcObelisk.obelisk-asset-manifest ];
  } ''
    set -euo pipefail
    touch "$out"
    mkdir -p "$symlinked"
    obelisk-asset-manifest-generate "$src" "$haskellManifest" ${packageName} ${moduleName} "$symlinked"
  '';

  compressedJs = frontend: optimizationLevel: pkgs.runCommand "compressedJs" { buildInputs = [ pkgs.closurecompiler ]; } ''
    mkdir $out
    cd $out
    ln -s "${haskellLib.justStaticExecutables frontend}/bin/frontend.jsexe/all.js" all.unminified.js
    closure-compiler --externs "${reflex-platform.ghcjsExternsJs}" -O ${optimizationLevel} --jscomp_warning=checkVars --create_source_map="all.js.map" --source_map_format=V3 --js_output_file="all.js" all.unminified.js
    echo "//# sourceMappingURL=all.js.map" >> all.js
  '';

  serverModules = {
    mkBaseEc2 = { hostName, routeHost, enableHttps, adminEmail, ... }: {...}: {
      imports = [
        (pkgs.path + /nixos/modules/virtualisation/amazon-image.nix)
      ];
      networking = {
        inherit hostName;
        firewall.allowedTCPPorts = if enableHttps then [ 80 443 ] else [ 80 ];
      };
      security.acme.certs = if enableHttps then {
        "${routeHost}".email = adminEmail;
      } else {};
      ec2.hvm = true;
    };

    mkObeliskApp =
      { exe
      , routeHost
      , enableHttps
      , name ? "backend"
      , user ? name
      , group ? user
      , baseUrl ? "/"
      , internalPort ? 8000
      , backendArgs ? "--port=${toString internalPort}"
      , ...
      }: {...}: {
      services.nginx = {
        enable = true;
        virtualHosts."${routeHost}" = {
          enableACME = enableHttps;
          forceSSL = enableHttps;
          locations.${baseUrl} = {
            proxyPass = "http://localhost:" + toString internalPort;
          };
        };
      };
      systemd.services.${name} = {
        wantedBy = [ "multi-user.target" ];
        after = [ "network.target" ];
        restartIfChanged = true;
        script = ''
          ln -sft . '${exe}'/*
          mkdir -p log
          exec ./backend ${backendArgs} >>backend.out 2>>backend.err </dev/null
        '';
        serviceConfig = {
          User = user;
          KillMode = "process";
          WorkingDirectory = "~";
          Restart = "always";
          RestartSec = 5;
        };
      };
      users = {
        users.${user} = {
          description = "${user} service";
          home = "/var/lib/${user}";
          createHome = true;
          isSystemUser = true;
          group = group;
        };
        groups.${group} = {};
      };
    };
  };

  serverExe = backend: frontend: assets: config: optimizationLevel: version:
    pkgs.runCommand "serverExe" {} ''
      mkdir $out
      set -eux
      ln -s "${haskellLib.justStaticExecutables backend}"/bin/* $out/
      ln -s "${mkAssets assets}" $out/static.assets
      cp -r ${config} $out/config
      ln -s ${mkAssets (compressedJs frontend optimizationLevel)} $out/frontend.jsexe.assets
      echo ${version} > $out/version
    '';

  server = { exe, hostName, adminEmail, routeHost, enableHttps, config, version }@args:
    let
      nixos = import (pkgs.path + /nixos);
    in nixos {
      system = "x86_64-linux";
      configuration = {
        imports = [
          (serverModules.mkBaseEc2 args)
          (serverModules.mkObeliskApp args)
        ];
      };
    };


  # An Obelisk project is a reflex-platform project with a predefined layout and role for each component
  project = base: projectDefinition:
    let configPath = base + "/config";
        projectOut = sys: (getReflexPlatform sys).project (args@{ nixpkgs, ... }:
          let mkProject = { android ? null #TODO: Better error when missing
                          , ios ? null #TODO: Better error when missing
                          , packages ? {}
                          , overrides ? _: _: {}
                          , staticFiles ? base + /static
                          , tools ? _: []
                          , shellToolOverrides ? _: _: {}
                          , withHoogle ? false # Setting this to `true` makes shell reloading far slower
                          , __closureCompilerOptimizationLevel ? "ADVANCED"
                          }:
              let frontendName = "frontend";
                  backendName = "backend";
                  commonName = "common";
                  staticName = "obelisk-generated-static";
                  staticFilesImpure = if lib.isDerivation staticFiles then staticFiles else toString staticFiles;
                  processedStatic = processAssets { src = staticFiles; };
                  # The packages whose names and roles are defined by this package
                  predefinedPackages = lib.filterAttrs (_: x: x != null) {
                    ${frontendName} = nullIfAbsent (base + "/frontend");
                    ${commonName} = nullIfAbsent (base + "/common");
                    ${backendName} = nullIfAbsent (base + "/backend");
                  };
                  combinedPackages = predefinedPackages // packages;
                  projectOverrides = self: super: {
                    ${staticName} = haskellLib.dontHaddock (self.callCabal2nix staticName processedStatic.haskellManifest {});
                    ${backendName} = haskellLib.addBuildDepend super.${backendName} self.obelisk-run;
                  };
                  totalOverrides = lib.composeExtensions projectOverrides overrides;
                  inherit (lib.strings) hasPrefix;
                  privateConfigDirs = ["config/backend"];
                  injectableConfig = builtins.filterSource (path: _:
                    !(lib.lists.any (x: hasPrefix (toString base + "/" + toString x) (toString path)) privateConfigDirs)
                  ) configPath;
              in {
                inherit shellToolOverrides tools withHoogle;
                overrides = totalOverrides;
                packages = combinedPackages;
                shells = {
                  ${if android == null && ios == null then null else "ghcSavedSplices"} = (lib.filter (x: lib.hasAttr x combinedPackages) [
                    commonName
                    frontendName
                  ]);
                  ghc = (lib.filter (x: lib.hasAttr x combinedPackages) [
                    backendName
                    commonName
                    frontendName
                  ]);
                  ghcjs = lib.filter (x: lib.hasAttr x combinedPackages) [
                    frontendName
                    commonName
                  ];
                };
                android = {
                  ${if android == null then null else frontendName} = {
                    executableName = "frontend";
                    ${if builtins.pathExists staticFiles then "assets" else null} =
                      nixpkgs.obeliskExecutableConfig.platforms.android.inject injectableConfig processedStatic.symlinked;
                  } // android;
                };
                ios = {
                  ${if ios == null then null else frontendName} = {
                    executableName = "frontend";
                    ${if builtins.pathExists staticFiles then "staticSrc" else null} =
                      nixpkgs.obeliskExecutableConfig.platforms.ios.inject injectableConfig processedStatic.symlinked;
                  } // ios;
                };
                passthru = { inherit android ios packages overrides tools shellToolOverrides withHoogle staticFiles staticFilesImpure __closureCompilerOptimizationLevel; };
              };
          in mkProject (projectDefinition args));
      serverOn = sys: config: version: serverExe
        (projectOut sys).ghc.backend
        (projectOut system).ghcjs.frontend
        (projectOut sys).passthru.staticFiles
        config
        (projectOut sys).passthru.__closureCompilerOptimizationLevel
        version;
      linuxExe = serverOn "x86_64-linux";
      dummyVersion = "Version number is only available for deployments";
    in projectOut system // {
      linuxExeConfigurable = linuxExe;
      linuxExe = linuxExe (base + "/config") dummyVersion;
      exe = serverOn system (base + "/config") dummyVersion;
      server = args@{ hostName, adminEmail, routeHost, enableHttps, config, version }: let
        injectableConfig = builtins.filterSource (path: _: !(lib.hasPrefix (toString config + "/backend") (toString path))) config;
      in server (args // { exe = linuxExe injectableConfig version; });
      obelisk = import (base + "/.obelisk/impl") {};
    };
  haskellPackageSets = {
    inherit (reflex-platform) ghc ghcjs;
  };
}<|MERGE_RESOLUTION|>--- conflicted
+++ resolved
@@ -45,26 +45,12 @@
         } + /template) {};
       })
 
-<<<<<<< HEAD
-  # Development environments for obelisk packages.
-  ghcObeliskEnvs = mapAttrs (n: v: reflex-platform.workOn ghcObelisk v) ghcObelisk;
-
-  fixUpstreamPkgs = self: super: {
-    algebraic-graphs = pkgs.haskell.lib.doJailbreak
-      (self.callCabal2nix "algebraic-graphs" (pkgs.fetchFromGitHub {
-        owner = "snowleopard";
-        repo = "alga";
-        rev = "480a73137e9b38ad3f1bc2c628847953d2fb3e25";
-        sha256 = "0dpwi5ffs88brl3lz51bwb004c6zm8ds8pkw1vzsg2a6aaiyhlzl";
-      }) {});
-=======
       # Add obelisk packages
       (self: super: let
         pkgs = self.callPackage ({ pkgs }: pkgs) {};
       in {
         obelisk-executable-config = pkgs.obeliskExecutableConfig.haskellPackage self;
         obelisk-executable-config-inject = pkgs.obeliskExecutableConfig.platforms.web.inject self;
->>>>>>> 87674001
 
         obelisk-asset-manifest = self.callCabal2nix "obelisk-asset-manifest" (hackGet ./lib/asset + "/manifest") {};
         obelisk-asset-serve-snap = self.callCabal2nix "obelisk-asset-serve-snap" (hackGet ./lib/asset + "/serve-snap") {};
@@ -127,6 +113,9 @@
 
   # The haskell environment used to build Obelisk itself, e.g. the 'ob' command
   ghcObelisk = reflex-platform.ghc;
+
+  # Development environments for obelisk packages.
+  ghcObeliskEnvs = pkgs.lib.mapAttrs (n: v: reflex-platform.workOn ghcObelisk v) ghcObelisk;
 
   inherit (import ./lib/asset/assets.nix { inherit nixpkgs; }) mkAssets;
 
