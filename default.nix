--- conflicted
+++ resolved
@@ -258,33 +258,21 @@
   # An Obelisk project is a reflex-platform project with a predefined layout and role for each component
   project = base: projectDefinition:
     let configPath = base + "/config";
-<<<<<<< HEAD
-=======
-        static = base + "/static";
-        processedStatic = processAssets { src = static; };
->>>>>>> 7c547d4f
         projectOut = sys: (getReflexPlatform sys).project (args@{ nixpkgs, ... }:
           let mkProject = { android ? null #TODO: Better error when missing
                           , ios ? null #TODO: Better error when missing
                           , packages ? {}
                           , overrides ? _: _: {}
-<<<<<<< HEAD
                           , static ? base + /static
-=======
                           , tools ? _: []
                           , shellToolOverrides ? _: _: {}
                           , withHoogle ? false # Setting this to `true` makes shell reloading far slower
->>>>>>> 7c547d4f
                           }:
               let frontendName = "frontend";
                   backendName = "backend";
                   commonName = "common";
                   staticName = "static";
-<<<<<<< HEAD
-                  assets = processAssets { src = static; };
-=======
-                  staticPath = base + "/static";
->>>>>>> 7c547d4f
+                  processedStatic = processAssets { src = static; };
                   # The packages whose names and roles are defined by this package
                   predefinedPackages = filterAttrs (_: x: x != null) {
                     ${frontendName} = nullIfAbsent (base + "/frontend");
@@ -325,23 +313,15 @@
                 android = {
                   ${if android == null then null else frontendName} = {
                     executableName = "frontend";
-<<<<<<< HEAD
-                    ${if builtins.pathExists static then "assets" else null} = assets.symlinked;
-=======
-                    ${if builtins.pathExists staticPath then "assets" else null} =
+                    ${if builtins.pathExists static then "assets" else null} =
                       executableConfig.platforms.android.inject injectableConfig processedStatic.symlinked;
->>>>>>> 7c547d4f
                   } // android;
                 };
                 ios = {
                   ${if ios == null then null else frontendName} = {
                     executableName = "frontend";
-<<<<<<< HEAD
-                    ${if builtins.pathExists static then "staticSrc" else null} = assets.symlinked;
-=======
-                    ${if builtins.pathExists staticPath then "staticSrc" else null} =
+                    ${if builtins.pathExists static then "staticSrc" else null} =
                       executableConfig.platforms.ios.inject injectableConfig processedStatic.symlinked;
->>>>>>> 7c547d4f
                   } // ios;
                 };
               };
