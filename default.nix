{ system ? builtins.currentSystem
, profiling ? false
, iosSdkVersion ? "13.2"
, config ? {}
, terms ? { # Accepted terms, conditions, and licenses
    security.acme.acceptTerms = false;
  }
, reflex-platform-func ? import ./dep/reflex-platform
}:
let
  reflex-platform = getReflexPlatform { inherit system; };
  inherit (reflex-platform) hackGet nixpkgs;
  pkgs = nixpkgs;

  inherit (import dep/gitignore.nix { inherit (nixpkgs) lib; }) gitignoreSource;

  # Force ghc8_10 to be used by default including project function
  forceGhc810 = rp: let
    rp810 = rp // { ghc = rp.ghc8_10; ghcjs = rp.ghcjs8_10; };
  in rp810 // { project = args: import ((hackGet ./dep/reflex-platform) + "/project") rp810 (args ({ pkgs = rp.nixpkgs; } // rp810)); };
  getReflexPlatform = { system, enableLibraryProfiling ? profiling }: forceGhc810 (reflex-platform-func {
    inherit iosSdkVersion config system enableLibraryProfiling;

    # disabled until packages are updated to support it
    useTextJSString = false;

    nixpkgsOverlays = [
      (import ./nixpkgs-overlays)
    ];

    haskellOverlays = [
      (import ./haskell-overlays/misc-deps.nix { inherit hackGet; })
      pkgs.obeliskExecutableConfig.haskellOverlay
      (import ./haskell-overlays/obelisk.nix)
      (import ./haskell-overlays/tighten-ob-exes.nix)
    ];
  });

  # The haskell environment used to build Obelisk itself, e.g. the 'ob' command
  ghcObelisk = reflex-platform.ghc;

  # Development environments for obelisk packages.
  ghcObeliskEnvs = pkgs.lib.mapAttrs (n: v: reflex-platform.workOn ghcObelisk v) ghcObelisk;

  inherit (import ./lib/asset/assets.nix { inherit nixpkgs; }) mkAssets;

  haskellLib = pkgs.haskell.lib;

in rec {
  inherit reflex-platform;
  inherit (reflex-platform) nixpkgs pinBuildInputs;
  inherit (nixpkgs) lib;
  pathGit = ./.;  # Used in CI by the migration graph hash algorithm to correctly ignore files.
  path = reflex-platform.filterGit ./.;
  obelisk = ghcObelisk;
  obeliskEnvs = pkgs.lib.filterAttrs (k: _: k == "tabulation" || pkgs.lib.strings.hasPrefix "obelisk-" k) ghcObeliskEnvs; #TODO: use thunkSet https://github.com/reflex-frp/reflex-platform/pull/671
  command = ghcObelisk.obelisk-command;
  shell = pinBuildInputs "obelisk-shell" ([command] ++ command.commandRuntimeDeps);

  selftest = pkgs.writeScript "selftest" ''
    #!${pkgs.runtimeShell}
    set -euo pipefail

    PATH="${command}/bin:$PATH"
    cd ${./.}
    "${ghcObelisk.obelisk-selftest}/bin/obelisk-selftest" +RTS -N -RTS "$@"
  '';
  skeleton = pkgs.runCommand "skeleton" {
    dir = builtins.filterSource (path: type: builtins.trace path (baseNameOf path != ".obelisk")) ./skeleton;
  } ''
    ln -s "$dir" "$out"
  '';
  nullIfAbsent = p: if lib.pathExists p then p else null;
  #TODO: Avoid copying files within the nix store.  Right now, obelisk-asset-manifest-generate copies files into a big blob so that the android/ios static assets can be imported from there; instead, we should get everything lined up right before turning it into an APK, so that copies, if necessary, only exist temporarily.
  processAssets = { src, packageName ? "obelisk-generated-static", moduleName ? "Obelisk.Generated.Static", exe ? "obelisk-asset-th-generate" }: pkgs.runCommand "asset-manifest" {
    inherit src;
    outputs = [ "out" "haskellManifest" "symlinked" ];
    nativeBuildInputs = [ ghcObelisk.obelisk-asset-manifest ];
  } ''
    set -euo pipefail
    touch "$out"
    mkdir -p "$symlinked"
    ${exe} "$src" "$haskellManifest" ${packageName} ${moduleName} "$symlinked"
  '';

  compressedJs = frontend: optimizationLevel: externs: pkgs.runCommand "compressedJs" {} ''
    set -euo pipefail
    cd '${haskellLib.justStaticExecutables frontend}'
    shopt -s globstar
    for f in **/all.js; do
      dir="$out/$(basename "$(dirname "$f")")"
      mkdir -p "$dir"
      ln -s "$(realpath "$f")" "$dir/all.unminified.js"
      ${if optimizationLevel == null then ''
        ln -s "$dir/all.unminified.js" "$dir/all.js"
      '' else ''
<<<<<<< HEAD
        '${pkgs.closurecompiler}/bin/closure-compiler' ${if externs == null then "" else "--externs '${externs}'"} --externs '${reflex-platform.ghcjsExternsJs}' -O '${optimizationLevel}' --jscomp_warning=checkVars --create_source_map="$dir/all.js.map" --source_map_format=V3 --js_output_file="$dir/all.js" "$dir/all.unminified.js"
=======
        # NOTE: "--error_format JSON" avoids closurecompiler crashes when trying to report warnings.
        '${pkgs.closurecompiler}/bin/closure-compiler' --error_format JSON --externs '${reflex-platform.ghcjsExternsJs}' -O '${optimizationLevel}' --jscomp_warning=checkVars --create_source_map="$dir/all.js.map" --source_map_format=V3 --js_output_file="$dir/all.js" "$dir/all.unminified.js"
>>>>>>> e98256a1
        echo '//# sourceMappingURL=all.js.map' >> "$dir/all.js"
      ''}
    done
  '';

  serverModules = {
    mkBaseEc2 = { nixosPkgs, ... }: {...}: {
      imports = [
        (nixosPkgs.path + /nixos/modules/virtualisation/amazon-image.nix)
      ];
      ec2.hvm = true;
    };

    mkDefaultNetworking = { adminEmail, enableHttps, hostName, routeHost, redirectHosts, ... }: {...}: {
      networking = {
        inherit hostName;
        firewall.allowedTCPPorts = if enableHttps then [ 80 443 ] else [ 80 ];
      };

      # `amazon-image.nix` already sets these but if the user provides their own module then
      # forgetting these can cause them to lose access to the server!
      # https://github.com/NixOS/nixpkgs/blob/fab05f17d15e4e125def4fd4e708d205b41d8d74/nixos/modules/virtualisation/amazon-image.nix#L133-L136
      services.openssh.enable = true;
      services.openssh.permitRootLogin = "prohibit-password";

      security.acme = if enableHttps then {
        acceptTerms = terms.security.acme.acceptTerms;
        email = adminEmail;
        certs = {
          "${routeHost}" = {
            extraDomains = builtins.listToAttrs (map (h: { name = h; value = null; }) redirectHosts);
          };
        };
      } else {};
    };

    mkObeliskApp =
      { exe
      , routeHost
      , enableHttps
      , name ? "backend"
      , user ? name
      , group ? user
      , baseUrl ? "/"
      , internalPort ? 8000
      , backendArgs ? "--port=${toString internalPort}"
      , redirectHosts ? [] # Domains to redirect to routeHost; importantly, these domains will be added to the SSL certificate
      , ...
      }: {...}:
      assert lib.assertMsg (!(builtins.elem routeHost redirectHosts)) "routeHost may not be a member of redirectHosts";
      {
      services.nginx = {
        enable = true;
        recommendedProxySettings = true;
        virtualHosts = {
          "${routeHost}" = {
            enableACME = enableHttps;
            forceSSL = enableHttps;
            locations.${baseUrl} = {
              proxyPass = "http://127.0.0.1:" + toString internalPort;
              proxyWebsockets = true;
              extraConfig = ''
                access_log off;
              '';
            };
          };
        } // builtins.listToAttrs (map (redirectSourceDomain: {
          name = redirectSourceDomain;
          value = {
            enableACME = enableHttps;
            forceSSL = enableHttps;
            globalRedirect = routeHost;
          };
        }) redirectHosts);
      };
      systemd.services.${name} = {
        wantedBy = [ "multi-user.target" ];
        after = [ "network.target" ];
        restartIfChanged = true;
        path = [ pkgs.gnutar ];
        script = ''
          ln -sft . '${exe}'/*
          mkdir -p log
          exec ./backend ${backendArgs} </dev/null
        '';
        serviceConfig = {
          User = user;
          KillMode = "process";
          WorkingDirectory = "~";
          Restart = "always";
          RestartSec = 5;
        };
      };
      users = {
        users.${user} = {
          description = "${user} service";
          home = "/var/lib/${user}";
          createHome = true;
          isSystemUser = true;
          group = group;
        };
        groups.${group} = {};
      };
    };
  };

  inherit mkAssets;

  serverExe = backend: frontend: assets: optimizationLevel: externjs: version:
    pkgs.runCommand "serverExe" {} ''
      mkdir $out
      set -eux
      ln -s '${if profiling then backend else haskellLib.justStaticExecutables backend}'/bin/* $out/
      ln -s '${mkAssets assets}' $out/static.assets
      for d in '${mkAssets (compressedJs frontend optimizationLevel externjs)}'/*/; do
        ln -s "$d" "$out"/"$(basename "$d").assets"
      done
      echo ${version} > $out/version
    '';

  server = { exe, hostName, adminEmail, routeHost, enableHttps, version, module ? serverModules.mkBaseEc2, redirectHosts ? [] }@args:
    let
      nixos = import (pkgs.path + /nixos);
    in nixos {
      system = "x86_64-linux";
      configuration = {
        imports = [
          (module { inherit exe hostName adminEmail routeHost enableHttps version; nixosPkgs = pkgs; })
          (serverModules.mkDefaultNetworking args)
          (serverModules.mkObeliskApp args)
        ];
      };
    };

  # An Obelisk project is a reflex-platform project with a predefined layout and role for each component
  project = base': projectDefinition:
    let
      projectOut = { system, enableLibraryProfiling ? profiling }: let reflexPlatformProject = (getReflexPlatform { inherit system enableLibraryProfiling; }).project; in reflexPlatformProject (args@{ nixpkgs, ... }:
        let
          inherit (lib.strings) hasPrefix;
          mkProject =
            { android ? null #TODO: Better error when missing
            , ios ? null #TODO: Better error when missing
            , packages ? {}
            , overrides ? _: _: {}
            , staticFiles ? null
            , tools ? _: []
            , shellToolOverrides ? _: _: {}
            , withHoogle ? false # Setting this to `true` makes shell reloading far slower
            , externjs ? null
            , __closureCompilerOptimizationLevel ? "ADVANCED" # Set this to `null` to skip the closure-compiler step
            , __withGhcide ? false
            , __deprecated ? {}
            }:
            let
              allConfig = nixpkgs.lib.makeExtensible (self: {
                base = base';
                inherit args;
                userSettings = {
                  inherit android ios packages overrides tools shellToolOverrides withHoogle externjs __closureCompilerOptimizationLevel __withGhcide __deprecated;
                  staticFiles = if staticFiles == null then self.base + /static else staticFiles;
                };
                frontendName = "frontend";
                backendName = "backend";
                commonName = "common";
                staticName = "obelisk-generated-static";
                staticFilesImpure = let fs = self.userSettings.staticFiles; in if lib.isDerivation fs then fs else toString fs;
                processedStatic = processAssets {
                  src = self.userSettings.staticFiles;
                  exe = if lib.attrByPath ["userSettings" "__deprecated" "useObeliskAssetManifestGenerate"] false self
                    then builtins.trace "obelisk-asset-manifest-generate is deprecated. Use obelisk-asset-th-generate instead." "obelisk-asset-manifest-generate"
                    else "obelisk-asset-th-generate";
                };
                # The packages whose names and roles are defined by this package
                predefinedPackages = lib.filterAttrs (_: x: x != null) {
                  ${self.frontendName} = nullIfAbsent (self.base + "/frontend");
                  ${self.commonName} = nullIfAbsent (self.base + "/common");
                  ${self.backendName} = nullIfAbsent (self.base + "/backend");
                };
                shellPackages = {};
                combinedPackages = self.predefinedPackages // self.userSettings.packages // self.shellPackages;
                projectOverrides = self': super': {
                  ${self.staticName} = haskellLib.dontHaddock (self'.callCabal2nix self.staticName self.processedStatic.haskellManifest {});
                  ${self.backendName} = haskellLib.addBuildDepend super'.${self.backendName} self'.obelisk-run;
                };
                totalOverrides = lib.composeExtensions self.projectOverrides self.userSettings.overrides;
                privateConfigDirs = ["config/backend"];
                injectableConfig = builtins.filterSource (path: _:
                  !(lib.lists.any (x: hasPrefix (toString self.base + "/" + toString x) (toString path)) self.privateConfigDirs)
                );
                __androidWithConfig = configPath: {
                  ${if self.userSettings.android == null then null else self.frontendName} = {
                    executableName = "frontend";
                    ${if builtins.pathExists self.userSettings.staticFiles then "assets" else null} =
                      nixpkgs.obeliskExecutableConfig.platforms.android.inject
                        (self.injectableConfig configPath)
                        self.processedStatic.symlinked;
                  } // self.userSettings.android;
                };
                __iosWithConfig = configPath: {
                  ${if self.userSettings.ios == null then null else self.frontendName} = {
                    executableName = "frontend";
                    ${if builtins.pathExists self.userSettings.staticFiles then "staticSrc" else null} =
                      nixpkgs.obeliskExecutableConfig.platforms.ios.inject
                        (self.injectableConfig configPath)
                        self.processedStatic.symlinked;
                  } // self.userSettings.ios;
                };

                shells-ghc = builtins.attrNames (self.predefinedPackages // self.shellPackages);

                shells-ghcjs = [
                  self.frontendName
                  self.commonName
                ];

                shells-ghcSavedSplices = [
                  self.commonName
                  self.frontendName
                ];

                shellToolOverrides = lib.composeExtensions
                  self.userSettings.shellToolOverrides
                  (if self.userSettings.__withGhcide
                    then (import ./haskell-overlays/ghcide.nix)
                    else (_: _: {})
                  );

                project = reflexPlatformProject ({...}: self.projectConfig);
                projectConfig = {
                  inherit (self) shellToolOverrides;
                  inherit (self.userSettings) tools withHoogle;
                  overrides = self.totalOverrides;
                  packages = self.combinedPackages;
                  shells = {
                    ${if self.userSettings.android == null && self.userSettings.ios == null then null else "ghcSavedSplices"} =
                      lib.filter (x: lib.hasAttr x self.combinedPackages) self.shells-ghcSavedSplices;
                    ghc = lib.filter (x: lib.hasAttr x self.combinedPackages) self.shells-ghc;
                    ghcjs = lib.filter (x: lib.hasAttr x self.combinedPackages) self.shells-ghcjs;
                  };
                  android = self.__androidWithConfig (self.base + "/config");
                  ios = self.__iosWithConfig (self.base + "/config");

                  passthru = {
                    __unstable__.self = allConfig;
                    inherit (self)
                      staticFilesImpure processedStatic
                      __iosWithConfig __androidWithConfig
                      ;
                    inherit (self.userSettings)
                      android ios overrides packages shellToolOverrides staticFiles tools withHoogle externjs
                      __closureCompilerOptimizationLevel
                      ;
                  };
                };
              });
            in allConfig;
        in (mkProject (projectDefinition args)).projectConfig);
      mainProjectOut = projectOut { inherit system; };
      serverOn = projectInst: version: serverExe
        projectInst.ghc.backend
        mainProjectOut.ghcjs.frontend
        projectInst.passthru.staticFiles
        projectInst.passthru.__closureCompilerOptimizationLevel
        projectInst.passthru.externjs
        version;
      linuxExe = serverOn (projectOut { system = "x86_64-linux"; });
      dummyVersion = "Version number is only available for deployments";
    in mainProjectOut // {
      __unstable__.profiledObRun = let
        profiled = projectOut { inherit system; enableLibraryProfiling = true; };
        exeSource = builtins.toFile "ob-run.hs" ''
          {-# LANGUAGE NoImplicitPrelude #-}
          {-# LANGUAGE PackageImports #-}
          module Main where

          -- Explicitly import Prelude from base lest there be multiple modules called Prelude
          import "base" Prelude (Maybe(Nothing), IO, (++), read)

          import "base" Control.Exception (finally)
          import "reflex" Reflex.Profiled (writeProfilingData)
          import "base" System.Environment (getArgs)

          import qualified "obelisk-run" Obelisk.Run
          import qualified Frontend
          import qualified Backend

          main :: IO ()
          main = do
            [portStr, assets, profFileName] <- getArgs
            Obelisk.Run.run (read portStr) Nothing (Obelisk.Run.runServeAsset assets) Backend.backend Frontend.frontend
              `finally` writeProfilingData (profFileName ++ ".rprof")
        '';
      in nixpkgs.runCommand "ob-run" {
        buildInputs = [ (profiled.ghc.ghcWithPackages (p: [p.backend p.frontend])) ];
      } ''
        cp ${exeSource} ob-run.hs
        mkdir -p $out/bin
        ghc -x hs -prof -fno-prof-auto -threaded ob-run.hs -o $out/bin/ob-run
      '';

      linuxExeConfigurable = linuxExe;
      linuxExe = linuxExe dummyVersion;
      exe = serverOn mainProjectOut dummyVersion;
      server = args@{ hostName, adminEmail, routeHost, enableHttps, version, module ? serverModules.mkBaseEc2, redirectHosts ? [] }:
        server (args // { exe = linuxExe version; });
      obelisk = import (base' + "/.obelisk/impl") {};
    };
  haskellPackageSets = {
    inherit (reflex-platform) ghc ghcjs;
  };
}<|MERGE_RESOLUTION|>--- conflicted
+++ resolved
@@ -94,12 +94,7 @@
       ${if optimizationLevel == null then ''
         ln -s "$dir/all.unminified.js" "$dir/all.js"
       '' else ''
-<<<<<<< HEAD
         '${pkgs.closurecompiler}/bin/closure-compiler' ${if externs == null then "" else "--externs '${externs}'"} --externs '${reflex-platform.ghcjsExternsJs}' -O '${optimizationLevel}' --jscomp_warning=checkVars --create_source_map="$dir/all.js.map" --source_map_format=V3 --js_output_file="$dir/all.js" "$dir/all.unminified.js"
-=======
-        # NOTE: "--error_format JSON" avoids closurecompiler crashes when trying to report warnings.
-        '${pkgs.closurecompiler}/bin/closure-compiler' --error_format JSON --externs '${reflex-platform.ghcjsExternsJs}' -O '${optimizationLevel}' --jscomp_warning=checkVars --create_source_map="$dir/all.js.map" --source_map_format=V3 --js_output_file="$dir/all.js" "$dir/all.unminified.js"
->>>>>>> e98256a1
         echo '//# sourceMappingURL=all.js.map' >> "$dir/all.js"
       ''}
     done
