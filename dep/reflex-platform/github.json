--- conflicted
+++ resolved
@@ -1,15 +1,8 @@
 {
   "owner": "reflex-frp",
   "repo": "reflex-platform",
-<<<<<<< HEAD
   "branch": "develop",
   "private": false,
   "rev": "34755f55e7a7770d7ec5a69f92a6859518161031",
   "sha256": "0597xbxbcsc1ginzpyzqyvn8nqjfmvwwni61yk46jmii38g9j7nr"
-=======
-  "branch": "release/0.9.2.0",
-  "private": false,
-  "rev": "123a6f487ca954fd983f6d4cd6b2a69d4c463d10",
-  "sha256": "16q1rq0rwi6l28fv46q8m0hvb9rxrzf574j865vaz04xy8d5p1ya"
->>>>>>> 36f13bd7
 }