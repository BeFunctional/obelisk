--- conflicted
+++ resolved
@@ -205,11 +205,7 @@
 instance (Reflex t, Monad m) => SetRoute t r (SetRouteT t r m) where
   modifyRoute = SetRouteT . tellEvent . fmap Endo
 
-<<<<<<< HEAD
-instance (Monad m, SetRoute t r m) => SetRoute t r (RoutedT t r m) where
-=======
 instance (Monad m, SetRoute t r m) => SetRoute t r (RoutedT t r' m) where
->>>>>>> addb3ea3
   modifyRoute = lift . modifyRoute
 
 instance Prerender js m => Prerender js (SetRouteT t r m) where
