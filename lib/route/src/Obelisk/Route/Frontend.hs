--- conflicted
+++ resolved
@@ -53,11 +53,8 @@
   , runRouteToUrlT
   , mapRouteToUrlT
   , routeLink
-<<<<<<< HEAD
   , routeLinkScrollToTop
-=======
   , routeLinkDynAttr
->>>>>>> 070cde86
   , dynRouteLink
   , dynRouteLinkScrollToTop
   , adaptedUriPath
@@ -567,19 +564,6 @@
     Nothing -> pure ()
     Just win -> Window.scrollTo win 0 0
 
--- | Like 'routeLinkDynAttr' but without custom attributes.
-dynRouteLink
-  :: forall t m a route.
-     ( DomBuilder t m
-     , PostBuild t m
-     , RouteToUrl route m
-     , SetRoute t route m
-     )
-  => Dynamic t route -- ^ Target route
-  -> m a -- ^ Child widget
-  -> m a
-dynRouteLink dr w = snd <$> dynRouteLinkImpl dr w
-
 -- | Like 'dynRouteLink' but scrolls to the top of the page.
 dynRouteLinkScrollToTop
   :: forall js t m a route.
@@ -589,7 +573,6 @@
      , SetRoute t route m
      , Prerender js t m
      )
-<<<<<<< HEAD
   => Dynamic t route -- ^ Target route
   -> m a -- ^ Child widget
   -> m a
@@ -609,7 +592,23 @@
   -> m a -- ^ Child widget
   -> m (Event t (), a)
 dynRouteLinkImpl dr w = do
-=======
+  enc <- askRouteToUrl
+  er <- dynamicAttributesToModifyAttributes $ ("href" =:) . enc <$> dr
+  let cfg = (def :: ElementConfig EventResult t (DomBuilderSpace m))
+        & elementConfig_eventSpec %~ addEventSpecFlags (Proxy :: Proxy (DomBuilderSpace m)) Click (\_ -> preventDefault)
+        & elementConfig_modifyAttributes .~ er
+  (e, a) <- element "a" cfg w
+  setRoute $ tag (current dr) $ domEvent Click e
+  return (domEvent Click e, a)
+
+-- | Like 'routeLinkDynAttr' but without custom attributes.
+dynRouteLink
+  :: forall t m a route.
+     ( DomBuilder t m
+     , PostBuild t m
+     , RouteToUrl (R route) m
+     , SetRoute t (R route) m
+     )
   => Dynamic t (R route) -- ^ Target route
   -> m a -- ^ Child widget of the @a@ element
   -> m a
@@ -630,7 +629,6 @@
   -> m a -- ^ Child widget of the @a@ element
   -> m a
 routeLinkDynAttr dAttr dr w = do
->>>>>>> 070cde86
   enc <- askRouteToUrl
   er <- dynamicAttributesToModifyAttributes $ zipDynWith (<>) (("href" =:) . enc <$> dr) dAttr
   let cfg = (def :: ElementConfig EventResult t (DomBuilderSpace m))
@@ -638,7 +636,7 @@
         & elementConfig_modifyAttributes .~ er
   (e, a) <- element "a" cfg w
   setRoute $ tag (current dr) $ domEvent Click e
-  return (domEvent Click e, a)
+  return a
 
 -- On ios due to sandboxing when loading the page from a file adapt the
 -- path to be based on the hash.
