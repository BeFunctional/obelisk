--- conflicted
+++ resolved
@@ -745,11 +745,7 @@
 obeliskRouteSegment :: forall check parse appRoute a.
      (MonadError Text check, MonadError Text parse)
   => ObeliskRoute appRoute a
-<<<<<<< HEAD
-  -> (forall a'. appRoute a' -> SegmentResult check parse a')
-=======
   -> (forall b. appRoute b -> SegmentResult check parse b)
->>>>>>> 490ecab5
   -> SegmentResult check parse a
 obeliskRouteSegment r appRouteSegment = case r of
   ObeliskRoute_App appRoute -> appRouteSegment appRoute
