--- conflicted
+++ resolved
@@ -19,17 +19,10 @@
 {-# LANGUAGE TypeOperators #-}
 {-# LANGUAGE ViewPatterns #-}
 module Obelisk.Route
-<<<<<<< HEAD
   ( R ((:/))
   , (:.) ((:.))
-=======
-  ( R
-  , (:.)
   , (?/)
->>>>>>> dd2fa261
   , hoistR
-  , pattern (:.)
-  , pattern (:/)
   , PageName
   , PathQuery
   , Encoder
