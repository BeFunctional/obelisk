{-# LANGUAGE ApplicativeDo #-}
{-# LANGUAGE ConstraintKinds #-}
{-# LANGUAGE EmptyCase #-}
{-# LANGUAGE EmptyDataDecls #-}
{-# LANGUAGE FlexibleContexts #-}
{-# LANGUAGE FlexibleInstances #-}
{-# LANGUAGE GADTs #-}
{-# LANGUAGE KindSignatures #-}
{-# LANGUAGE LambdaCase #-}
{-# LANGUAGE MultiParamTypeClasses #-}
{-# LANGUAGE OverloadedStrings #-}
{-# LANGUAGE PatternSynonyms #-}
{-# LANGUAGE RankNTypes #-}
{-# LANGUAGE ScopedTypeVariables #-}
{-# LANGUAGE StandaloneDeriving #-}
{-# LANGUAGE TemplateHaskell #-}
{-# LANGUAGE TypeApplications #-}
{-# LANGUAGE TypeFamilies #-}
{-# LANGUAGE TypeOperators #-}
{-# LANGUAGE ViewPatterns #-}
module Obelisk.Route
<<<<<<< HEAD
  ( R ((:/))
=======
  ( R
  , pattern (:/)
  , (:.)
  , pattern (:.)
>>>>>>> 62131ac3
  , hoistR
  , PageName
  , PathQuery
  , Encoder
  , unsafeEncoder
  , checkEncoder
  , EncoderImpl (..)
  , EncoderFunc (..)
  , unsafeMkEncoder
  , encode
  , decode
  , tryDecode
  , hoistCheck
  , hoistParse
  , mapSome
  , SegmentResult (..)
  , pathComponentEncoder
  , enumEncoder
  , enum1Encoder
  , checkEnum1EncoderFunc
  , unitEncoder
  , pathOnlyEncoder
  , addPathSegmentEncoder
  , pathParamEncoder
  , pathLiteralEncoder
  , singletonListEncoder
  , unpackTextEncoder
  , prefixTextEncoder
  , unsafeTshowEncoder
  , someConstEncoder
  , singlePathSegmentEncoder
  , maybeEncoder
  , maybeToEitherEncoder
  , justEncoder
  , nothingEncoder
  , isoEncoder
  , wrappedEncoder
  , unwrappedEncoder
  , listToNonEmptyEncoder
  , prefixNonemptyTextEncoder
  , joinPairTextEncoder
  , toListMapEncoder
  , shadowEncoder
  , prismEncoder
  , rPrism
  , _R
  , obeliskRouteEncoder
  , obeliskRouteSegment
  , pageNameEncoder
  , handleEncoder
  , FullRoute (..)
  , _FullRoute_Frontend
  , _FullRoute_Backend
  , mkFullRouteEncoder
  , ObeliskRoute (..)
  , _ObeliskRoute_App
  , _ObeliskRoute_Resource
  , ResourceRoute (..)
  , JSaddleWarpRoute (..)
  , jsaddleWarpRouteEncoder
  , IndexOnlyRoute (..)
  , indexOnlyRouteSegment
  , indexOnlyRouteEncoder
  , someSumEncoder
  , Void1
  , void1Encoder
  , pathSegmentsTextEncoder
  , queryParametersTextEncoder
  , renderObeliskRoute
  , renderBackendRoute
  , renderFrontendRoute
  , readShowEncoder
  , integralEncoder
  , pathSegmentEncoder
  , queryOnlyEncoder
  , Decoder(..)
  , dmapEncoder
  , fieldMapEncoder
  , pathFieldEncoder
  , jsonEncoder
  , byteStringsToPageName
  ) where

import Prelude hiding ((.), id)

import Control.Applicative
import Control.Category (Category (..))
import qualified Control.Categorical.Functor as Cat
import Control.Categorical.Bifunctor
import Control.Category.Associative
import Control.Category.Monoidal
import Control.Category.Braided
import Control.Lens
  ( Identity (..)
  , (^.)
  , (^?)
  , _Just
  , _Nothing
  , Cons(..)
  , from
  , imap
  , iso
  , Iso'
  , itraverse
  , makePrisms
  , Prism'
  , prism'
  , re
  , view
  , Wrapped (..)
  )
import Control.Monad.Except
import Control.Monad.Writer (execWriter, tell)
import qualified Control.Monad.State.Strict as State
import Control.Monad.Trans (lift)
import qualified Data.ByteString as BS
import qualified Data.ByteString.Lazy as BSL
import Data.Dependent.Sum (DSum (..))
import Data.Dependent.Map (DMap)
import qualified Data.Dependent.Map as DMap
import Data.Either.Validation (Validation (..))
import Data.Foldable
import Data.Functor.Sum
import Data.GADT.Compare
import Data.GADT.Compare.TH
import Data.GADT.Show
import Data.List.NonEmpty (NonEmpty (..))
import Data.Map (Map)
import qualified Data.Map as Map
import Data.Maybe
import Data.Monoid ((<>))
import Data.Set (Set)
import qualified Data.Set as Set
import Data.Some (Some(Some))
import Data.Text (Text)
import qualified Data.Text as T
import qualified Data.Text.Encoding as T
import Data.Universe
import Data.Universe.Some
import Network.HTTP.Types.URI
import qualified Numeric.Lens
import Obelisk.Route.TH
import Text.Read (readMaybe)
import Data.Tabulation
import qualified Data.Aeson as Aeson
import Data.Aeson (FromJSON, ToJSON)

-- Design goals:
-- No start-up time on the frontend (not yet met)
-- Able to ensure that there aren't overlapping routes prior to deployment
-- Easy to write common types of parsers
--   Completeness checking

-- Laws:
-- We statically know that all valid Routes can be turned into valid URIs
--   - This means we need to know whether there are any overlaps, e.g. with the static file namespace

--TODO:
-- Backend:
--  Redirect the user to a canonical route
--  Pre-render
-- Frontend:
--  Intercept links that can be kept within the app
--  Fragments

--------------------------------------------------------------------------------
-- Subroutes/paths
--------------------------------------------------------------------------------

type R f = DSum f Identity --TODO: Better name

{-# COMPLETE (:/) #-}
infixr 5 :/
pattern (:/) :: f a -> a -> R f
pattern a :/ b = a :=> Identity b

mapSome :: (forall a. f a -> g a) -> Some f -> Some g
mapSome f (Some a) = Some $ f a

hoistR :: (forall x. f x -> g x) -> R f -> R g
hoistR f (x :=> Identity y) = f x :/ y

--------------------------------------------------------------------------------
-- Dealing with pairs (i.e. non-dependently-typed subroutes/paths)
--------------------------------------------------------------------------------

infixr 5 :.
type (:.) = (,)

{-# COMPLETE (:.) #-}
pattern (:.) :: a -> b -> a :. b
pattern a :. b = (a, b)

addPathSegmentEncoder
  :: ( Applicative check
     , MonadError Text parse
     )
  => Encoder check parse (Text, PageName) PageName
addPathSegmentEncoder = unsafeMkEncoder $ EncoderImpl
  { _encoderImpl_encode = \(ph, (pt, q)) -> (ph : pt, q)
  , _encoderImpl_decode = \(p, q) -> case p of
      [] -> throwError "Expected a path segment"
      ph : pt -> pure (ph, (pt, q))
  }

pathParamEncoder
  :: forall check parse item rest.
     ( Applicative check
     , MonadError Text parse
     )
  => Encoder check parse item Text
  -> Encoder check parse rest PageName
  -> Encoder check parse (item :. rest) PageName
pathParamEncoder itemUnchecked restUnchecked = addPathSegmentEncoder . bimap itemUnchecked restUnchecked

pathLiteralEncoder
  :: ( Applicative check
     , MonadError Text parse
     )
  => Text
  -> Encoder check parse a PageName
  -> Encoder check parse a PageName
pathLiteralEncoder t e = addPathSegmentEncoder . bimap (unitEncoder t) e . coidl

--------------------------------------------------------------------------------
-- Encoder fundamentals
--------------------------------------------------------------------------------

-- | This is the type of route encoder/decoders. It is parameterised over two monads: Firstly, the monad
-- used to check the validity of the encoder (i.e. that it is total), secondly the monad used for parsing
-- during the decode phase. The following two parameters are respectively the type of decoded data, and the
-- encoded type.
newtype Encoder check parse decoded encoded =
  Encoder { unEncoder :: check (EncoderImpl parse decoded encoded) }

unsafeEncoder :: check (EncoderImpl parse decoded encoded) -> Encoder check parse decoded encoded
unsafeEncoder = Encoder

-- | The internal type used to construct primitive 'Encoder' values.
-- Law:
-- forall p. _encoderImpl_decode ve . _encoderImpl_encode ve p == pure
-- Note that the reverse may not be the case: when parsing, a route may be canonicalized, and erroneous routes may be collapsed to a single 404 route.  However, as a consequence of the law, encode . decode must be idempotent.
data EncoderImpl parse decoded encoded = EncoderImpl
  { _encoderImpl_decode :: !(encoded -> parse decoded) -- Can fail; can lose information; must always succeed on outputs of `_encoderImpl_encode` and result in the original value
  , _encoderImpl_encode :: !(decoded -> encoded) -- Must be injective
  }

-- | Once an 'Encoder' has been checked, so that its check monad has become 'Identity', and its parser is total
-- so that its parse monad is also 'Identity', it may be used to actually decode by applying this function.
decode :: Encoder Identity Identity decoded encoded -> encoded -> decoded
decode e x = runIdentity (tryDecode e x)

-- | Once an 'Encoder' has been checked, so that its check monad has become 'Identity', even if the same is not true of the
-- parse monad, we may still attempt to decode with it in its parse monad.
tryDecode :: Encoder Identity parse decoded encoded -> encoded -> parse decoded
tryDecode (Encoder (Identity impl)) x = _encoderImpl_decode impl x

-- | Similar to 'decode', once an encoder has been checked so that its check monad is Identity, it
-- can be used to actually encode by using this. Note that while there's no constraint on the parse monad here,
-- one should usually be applying decode and encode to the same 'Encoder'
encode :: Encoder Identity parse decoded encoded -> decoded -> encoded
encode (Encoder (Identity impl)) x = _encoderImpl_encode impl x

-- | This is a primitive used to build encoders which can't fail to check. It should not be used unless one is
-- reasonably certain that the law given for 'EncoderImpl' above holds.
unsafeMkEncoder :: (Applicative check) => EncoderImpl parse decoded encoded -> Encoder check parse decoded encoded
unsafeMkEncoder impl = Encoder (pure impl)

-- | Transform the check monad of an 'Encoder' by applying a natural transformation.
hoistCheck :: (forall t. check t -> check' t) -> Encoder check parse a b -> Encoder check' parse a b
hoistCheck f (Encoder x) = Encoder (f x)

-- | Transform the parse monad of an 'Encoder' by applying a natural transformation.
hoistParse :: (Functor check)
  => (forall t. parse t -> parse' t) -> Encoder check parse a b -> Encoder check parse' a b
hoistParse f (Encoder x) = Encoder (fmap (\(EncoderImpl dec enc) -> EncoderImpl (f . dec) enc) x)

-- | Check an 'Encoder', transforming it into one whose check monad is anything we want (usually Identity).
checkEncoder :: (Applicative check', Functor check)
  => Encoder check parse decoded encoded
  -> check (Encoder check' parse decoded encoded)
checkEncoder = fmap unsafeMkEncoder . unEncoder

instance (Applicative check, Monad parse) => Category (Encoder check parse) where
  id = Encoder $ pure id
  Encoder f . Encoder g = Encoder $ liftA2 (.) f g

instance Monad parse => Category (EncoderImpl parse) where
  id = EncoderImpl
    { _encoderImpl_decode = pure
    , _encoderImpl_encode = id
    }
  f . g = EncoderImpl
    { _encoderImpl_decode = _encoderImpl_decode g <=< _encoderImpl_decode f
    , _encoderImpl_encode = _encoderImpl_encode f . _encoderImpl_encode g
    }

instance Monad parse => PFunctor (,) (EncoderImpl parse) (EncoderImpl parse) where
  first f = bimap f id
instance Monad parse => QFunctor (,) (EncoderImpl parse) (EncoderImpl parse) where
  second g = bimap id g
instance Monad parse => Bifunctor (,) (EncoderImpl parse) (EncoderImpl parse) (EncoderImpl parse) where
  bimap f g = EncoderImpl
    { _encoderImpl_encode = bimap (_encoderImpl_encode f) (_encoderImpl_encode g)
    , _encoderImpl_decode = \(a, b) -> liftA2 (,) (_encoderImpl_decode f a) (_encoderImpl_decode g b)
    }

instance (Monad parse, Applicative check) => Braided (Encoder check parse) (,) where
  braid = isoEncoder (iso swap swap)


instance (Applicative check, Monad parse) => PFunctor (,) (Encoder check parse) (Encoder check parse) where
  first f = bimap f id
instance (Applicative check, Monad parse) => QFunctor (,) (Encoder check parse) (Encoder check parse) where
  second g = bimap id g
instance (Applicative check, Monad parse) => Bifunctor (,) (Encoder check parse) (Encoder check parse) (Encoder check parse) where
  bimap f g = Encoder $ liftA2 bimap (unEncoder f) (unEncoder g)

instance (Traversable f, Monad parse) => Cat.Functor f (EncoderImpl parse) (EncoderImpl parse) where
  fmap ve = EncoderImpl
    { _encoderImpl_encode = fmap $ _encoderImpl_encode ve
    , _encoderImpl_decode = traverse $ _encoderImpl_decode ve
    }

instance Monad parse => PFunctor Either (EncoderImpl parse) (EncoderImpl parse) where
  first f = bimap f id
instance Monad parse => QFunctor Either (EncoderImpl parse) (EncoderImpl parse) where
  second g = bimap id g
instance Monad parse => Bifunctor Either (EncoderImpl parse) (EncoderImpl parse) (EncoderImpl parse) where
  bimap f g = EncoderImpl
    { _encoderImpl_encode = bimap (_encoderImpl_encode f) (_encoderImpl_encode g)
    , _encoderImpl_decode = \case
      Left a -> Left <$> _encoderImpl_decode f a
      Right b -> Right <$> _encoderImpl_decode g b
    }

instance (Monad parse, Applicative check) => QFunctor Either (Encoder check parse) (Encoder check parse) where
  second g = bimap id g
instance (Monad parse, Applicative check) => PFunctor Either (Encoder check parse) (Encoder check parse) where
  first f = bimap f id
instance (Monad parse, Applicative check) => Bifunctor Either (Encoder check parse) (Encoder check parse) (Encoder check parse) where
  bimap f g = Encoder $ liftA2 bimap (unEncoder f) (unEncoder g)

instance (Applicative check, Monad parse) => Associative (Encoder check parse) Either where
  associate = isoEncoder (iso (associate @(->) @Either) disassociate)
  disassociate = isoEncoder (iso disassociate associate)

instance (Monad parse, Applicative check) => Braided (Encoder check parse) Either where
  braid = isoEncoder (iso swap swap)



instance (Traversable f, Monad check, Monad parse) => Cat.Functor f (Encoder check parse) (Encoder check parse) where
  fmap e = Encoder $ do
    ve <- unEncoder e
    pure $ Cat.fmap ve

instance Monad parse => Associative (EncoderImpl parse) (,) where
  associate = EncoderImpl
    { _encoderImpl_encode = associate
    , _encoderImpl_decode = pure . disassociate
    }
  disassociate = EncoderImpl
    { _encoderImpl_encode = disassociate
    , _encoderImpl_decode = pure . associate
    }

instance Monad parse => Monoidal (EncoderImpl parse) (,) where
  type Id (EncoderImpl parse) (,) = ()
  idl = EncoderImpl
    { _encoderImpl_encode = idl
    , _encoderImpl_decode = pure . coidl
    }
  idr = EncoderImpl
    { _encoderImpl_encode = idr
    , _encoderImpl_decode = pure . coidr
    }
  coidl = EncoderImpl
    { _encoderImpl_encode = coidl
    , _encoderImpl_decode = pure . idl
    }
  coidr = EncoderImpl
    { _encoderImpl_encode = coidr
    , _encoderImpl_decode = pure . idr
    }

instance (Applicative check, Monad parse) => Associative (Encoder check parse) (,) where
  associate = Encoder $ pure associate
  disassociate = Encoder $ pure disassociate

instance (Applicative check, Monad parse) => Monoidal (Encoder check parse) (,) where
  type Id (Encoder check parse) (,) = ()
  idl = Encoder $ pure idl
  idr = Encoder $ pure idr
  coidl = Encoder $ pure coidl
  coidr = Encoder $ pure coidr

--------------------------------------------------------------------------------
-- Specific instances of encoders
--------------------------------------------------------------------------------

-- | Given a valid 'Iso' from lens, construct an 'Encoder'
isoEncoder :: (Applicative check, Applicative parse) => Iso' a b -> Encoder check parse a b
isoEncoder f = unsafeMkEncoder $ EncoderImpl
  { _encoderImpl_encode = view f
  , _encoderImpl_decode = pure . view (from f)
  }

wrappedEncoder :: (Wrapped a, Applicative check, Applicative parse) => Encoder check parse (Unwrapped a) a
wrappedEncoder = isoEncoder $ from _Wrapped'

unwrappedEncoder :: (Wrapped a, Applicative check, Applicative parse) => Encoder check parse a (Unwrapped a)
unwrappedEncoder = isoEncoder _Wrapped'

maybeToEitherEncoder :: (Applicative check, Applicative parse) => Encoder check parse (Maybe a) (Either () a)
maybeToEitherEncoder = unsafeMkEncoder $ EncoderImpl
  { _encoderImpl_encode = \case
      Nothing -> Left ()
      Just a -> Right a
  , _encoderImpl_decode = pure . \case
      Left _ -> Nothing
      Right a -> Just a
  }

maybeEncoder
  :: ( MonadError Text check
     , Show a
     , Show b
     , check ~ parse
     )
  => Encoder check parse () b
  -> Encoder check parse a b
  -> Encoder check parse (Maybe a) b
maybeEncoder f g = shadowEncoder f g . maybeToEitherEncoder

-- | Encode a value by simply applying 'Just'
justEncoder :: (Applicative check, MonadError Text parse) => Encoder check parse a (Maybe a)
justEncoder = prismEncoder _Just

-- | Encode () to 'Nothing'.
nothingEncoder :: (Applicative check, MonadError Text parse) => Encoder check parse () (Maybe a)
nothingEncoder = prismEncoder _Nothing

someConstEncoder :: (Applicative check, Applicative parse) => Encoder check parse (Some (Const a)) a
someConstEncoder = unsafeMkEncoder $ EncoderImpl
  { _encoderImpl_encode = \(Some (Const a)) -> a
  , _encoderImpl_decode = pure . Some . Const
  }

-- | WARNING: This is only safe if the Show and Read instances for 'a' are
-- inverses of each other
unsafeTshowEncoder :: (Show a, Read a, Applicative check, MonadError Text parse) => Encoder check parse a Text
unsafeTshowEncoder = unsafeMkEncoder $ EncoderImpl
  { _encoderImpl_encode = tshow
  , _encoderImpl_decode = \raw -> case readMaybe $ T.unpack raw of
      Nothing -> throwError $ "unsafeTshowEncoderImpl: couldn't decode " <> tshow raw
      Just parsed -> pure parsed
  }

newtype EncoderFunc check parse p r = EncoderFunc { runEncoderImplFunc :: forall a. p a -> Encoder check parse a r }

newtype Flip f a b = Flip { unFlip :: f b a }

checkEnum1EncoderFunc
  :: forall check check' parse p r.
     ( Universe (Some p)
     , GCompare p
     , Monad check
     , Applicative check'
     )
  => (forall a. p a -> Encoder check parse a r)
  -> check (EncoderFunc check' parse p r)
checkEnum1EncoderFunc f = do
  (encoderImpls :: DMap p (Flip (EncoderImpl parse) r)) <- DMap.fromList <$>
    traverse (\(Some p) -> (p :=>) . Flip <$> unEncoder (f p)) universe
  pure $ EncoderFunc $ \p -> unsafeMkEncoder . unFlip $
    DMap.findWithDefault (error "checkEnum1EncoderFunc: EncoderImpl not found (should be impossible)") p encoderImpls

-- | This type is used by pathComponentEncoder to allow the user to indicate how to treat various cases when encoding a dependent sum of type `(R p)`.
data SegmentResult check parse a =
    PathEnd (Encoder check parse a (Map Text (Maybe Text))) -- ^ Indicate that the path is finished, with an Encoder that translates the corresponding value into query parameters
  | PathSegment Text (Encoder check parse a PageName) -- ^ Indicate that the key should be represented by an additional path segment with the given 'Text', and give an Encoder for translating the corresponding value into the remainder of the route.

-- | Encode a dependent sum of type `(R p)` into a PageName (i.e. the path and query part of a URL) by using the
-- supplied function to decide how to encode the constructors of p using the SegmentResult type. It is important
-- that the number of values of type `(Some p)` be relatively small in order for checking to complete quickly.
pathComponentEncoder
  :: forall check parse p.
     ( Universe (Some p)
     , GShow p
     , GCompare p
     , MonadError Text check
     , MonadError Text parse )
  => (forall a. p a -> SegmentResult check parse a)
  -> Encoder check parse (R p) PageName
pathComponentEncoder f = Encoder $ do
  let extractEncoder = \case
        PathEnd e -> first (unitEncoder []) . coidl . e
        PathSegment _ e -> e
      extractPathSegment = \case
        PathEnd _ -> Nothing
        PathSegment t _ -> Just t
  EncoderFunc f' <- checkEnum1EncoderFunc (extractEncoder . f)
  unEncoder (pathComponentEncoderImpl (enum1Encoder (extractPathSegment . f)) f')

pathComponentEncoderImpl :: forall check parse p. (Monad check, Monad parse)
  => (Encoder check parse (Some p) (Maybe Text))
  -> (forall a. p a -> Encoder Identity parse a PageName)
  -> Encoder check parse (R p) PageName
pathComponentEncoderImpl this rest =
  chainEncoder (lensEncoder (\(_, b) a -> (a, b)) Prelude.fst consEncoder) this rest

--NOTE: Naming convention in this module is to always talk about things in the *encoding* direction, never in the *decoding* direction

chainEncoder
  :: forall check parse p r b.
     ( Monad check
     , Monad parse
     )
  => Encoder check parse (b, r) r
  -> Encoder check parse (Some p) b
  -> (forall a. p a -> Encoder Identity parse a r)
  -> Encoder check parse (R p) r
chainEncoder cons this rest = Encoder $ do
  consValid <- unEncoder cons
  thisValid <- unEncoder this
  pure $ EncoderImpl
    { _encoderImpl_decode = \v -> do
        (here, following) <- _encoderImpl_decode consValid v
        _encoderImpl_decode thisValid here >>= \case
          Some r ->
            (r :/) <$> _encoderImpl_decode (runIdentity . unEncoder $ rest r) following
    , _encoderImpl_encode = \(r :/ s) ->
        _encoderImpl_encode consValid
          ( _encoderImpl_encode thisValid $ Some r
          , _encoderImpl_encode (runIdentity . unEncoder $ rest r) s)
    }

--TODO: Do this in terms of a lens instead
lensEncoder :: (Applicative check, Monad parse)
  => (b -> [a] -> b) -> (b -> [a]) -> Encoder check parse (c, [a]) [a] -> Encoder check parse (c, b) b
lensEncoder set get g = Encoder $ do
  gImpl <- unEncoder g
  pure $ EncoderImpl
    { _encoderImpl_encode = \(ma, b) -> set b $ _encoderImpl_encode gImpl (ma, get b)
    , _encoderImpl_decode = \b -> do
        (ma, la) <- _encoderImpl_decode gImpl $ get b
        pure (ma, set b la)
    }

consEncoder :: (Applicative check, Applicative parse) => Encoder check parse (Maybe a, [a]) [a] --TODO: Really shouldn't *always* have the [a], even in the Nothing case
consEncoder = unsafeMkEncoder $ EncoderImpl
  { _encoderImpl_encode = \(h, t) -> maybeToList h <> t
  , _encoderImpl_decode = pure . \case
      [] -> (Nothing, [])
      h:t -> (Just h, t)
  }

tshow :: Show a => a -> Text
tshow = T.pack . show

shadowEncoder
  :: ( Universe a
     , MonadError Text check
     , Show a
     , Show b
     , Show c
     , check ~ parse --TODO: Get rid of this
     )
  => Encoder check parse a c -- ^ Overlaps; should have a small number of possible routes
  -> Encoder check parse b c -- ^ Gets overlapped
  -> Encoder check parse (Either a b) c
shadowEncoder f g = Encoder $ do
  vf <- unEncoder f
  vg <- unEncoder g
  let gCanParse c = catchError (Just <$> _encoderImpl_decode vg c) (\_ -> pure Nothing)
  overlaps <- fmap catMaybes $ forM universe $ \a -> do
    let c = _encoderImpl_encode vf a
    mb <- gCanParse c
    pure $ fmap (\b -> (a, b, c)) mb
  case overlaps of
    [] -> pure ()
    _ -> throwError $ "shadowEncoder: overlap detected: " <> T.unlines
      (flip fmap overlaps $ \(a, b, c) -> "first encoder encodes " <> tshow a <> " as " <> tshow c <> ", which second encoder decodes as " <> tshow b)
  pure $ EncoderImpl
    { _encoderImpl_encode = \case
        Left a -> _encoderImpl_encode vf a
        Right b -> _encoderImpl_encode vg b
    , _encoderImpl_decode = \c -> (Left <$> _encoderImpl_decode vf c) `catchError` \_ -> Right <$> _encoderImpl_decode vg c
    }

enum1Encoder
  :: ( Universe (Some p)
     , GShow p
     , GCompare p
     , MonadError Text check
     , MonadError Text parse
     , Ord r
     , Show r
     )
  => (forall a. p a -> r) -> Encoder check parse (Some p) r
enum1Encoder f = enumEncoder $ \(Some p) -> f p

-- | Encode an enumerable, bounded type.  WARNING: Don't use this on types that
-- have a large number of values - it will use a lot of memory.
enumEncoder :: forall parse check p r. (Universe p, Show p, Ord p, Ord r, MonadError Text parse, MonadError Text check, Show r) => (p -> r) -> Encoder check parse p r
enumEncoder f = Encoder $ do
  let reversed = Map.fromListWith (<>) [ (f p, Set.singleton p) | p <- universe ]
      checkSingleton k vs = case Set.toList vs of
        [] -> error "enumEncoder: empty reverse mapping; should be impossible"
        [e] -> Success e
        _ -> Failure $ Map.singleton k vs
      showRedundant :: r -> Set p -> [Text]
      showRedundant k vs = ("  " <> tshow k <> " can decode to any of:")
        : fmap (("    "<>) . tshow) (Set.toList vs)
  case itraverse checkSingleton reversed :: Validation (Map r (Set p)) (Map r p) of
    Failure ambiguousEntries -> throwError $ T.unlines $
      "enumEncoder: ambiguous encodings detected:" : concat (Map.elems $ imap showRedundant ambiguousEntries)
    Success m -> pure $ EncoderImpl
      { _encoderImpl_decode = \r -> case Map.lookup r m of
          Just a -> pure a
          Nothing -> throwError $ "enumEncoder: not recognized: " <> tshow r --TODO: Report this as a better type
      , _encoderImpl_encode = f
      }

unitEncoder :: (Applicative check, MonadError Text parse, Show r, Eq r) => r -> Encoder check parse () r
unitEncoder expected = unsafeMkEncoder $ EncoderImpl
  { _encoderImpl_decode = \obtained ->
      if obtained == expected
      then pure ()
      else throwError $ "endEncoderImpl: expected " <> tshow expected <> ", got " <> tshow obtained
  , _encoderImpl_encode = \_ -> expected
  }

singlePathSegmentEncoder :: (Applicative check, MonadError Text parse) => Encoder check parse Text PageName
singlePathSegmentEncoder = pathOnlyEncoder . singletonListEncoder

pathOnlyEncoderIgnoringQuery :: (Applicative check, MonadError Text parse) => Encoder check parse [Text] PageName
pathOnlyEncoderIgnoringQuery = unsafeMkEncoder $ EncoderImpl
  { _encoderImpl_decode = \(path, _query) -> pure path
  , _encoderImpl_encode = \path -> (path, mempty)
  }

pathOnlyEncoder :: (Applicative check, MonadError Text parse) => Encoder check parse [Text] PageName
pathOnlyEncoder = second (unitEncoder mempty) . coidr

queryOnlyEncoder :: (Applicative check, MonadError Text parse) => Encoder check parse (Map Text (Maybe Text)) PageName
queryOnlyEncoder = first (unitEncoder []) . coidl

singletonListEncoder :: (Applicative check, MonadError Text parse) => Encoder check parse a [a]
singletonListEncoder = unsafeMkEncoder $ EncoderImpl
  { _encoderImpl_decode = \case
      [a] -> pure a
      l -> throwError $ "singletonListEncoderImpl: expected one item, got " <> tshow (length l)
  , _encoderImpl_encode = (:[])
  }

splitTextNonEmpty :: Text -> Text -> NonEmpty Text
splitTextNonEmpty separator v = case T.splitOn separator v of
  [] -> error "splitTextNonEmpty: Data.Text.splitOn should never return an empty list"
  h : t -> h :| t

--TODO: To know this is reversible, we must know that the separator isn't included anywhere in the input text
pathSegmentsTextEncoder :: (Applicative check, Applicative parse) => Encoder check parse (NonEmpty Text) Text
pathSegmentsTextEncoder = unsafeMkEncoder $ EncoderImpl
  { _encoderImpl_encode = T.intercalate "/" . fmap (urlEncodeText False) . toList
  , _encoderImpl_decode = pure . fmap (urlDecodeText False) . splitTextNonEmpty "/"
  }

queryParametersTextEncoder :: (Applicative check, Applicative parse) => Encoder check parse [(Text, Maybe Text)] Text
queryParametersTextEncoder = Encoder $ pure $ EncoderImpl
  { _encoderImpl_encode = \case
      [] -> ""
      params -> T.intercalate "&" (fmap encodeParameter params)
  , _encoderImpl_decode = pure . \case
      "" -> []
      encoded ->
        let h :| t = splitTextNonEmpty "&" encoded
        in fmap decodeParameter $ h : t
  }
  where
    encodeParameter (k, mv) = urlEncodeText True k <> case mv of
      Nothing -> ""
      Just v -> "=" <> urlEncodeText True v
    decodeParameter t =
      let (k, eqV) = T.breakOn "=" t
          mv = T.stripPrefix "=" eqV
      in (urlDecodeText True k, urlDecodeText True <$> mv)

urlEncodeText :: Bool -> Text -> Text
urlEncodeText q = T.decodeUtf8 . urlEncode q . T.encodeUtf8

urlDecodeText :: Bool -> Text -> Text
urlDecodeText q = T.decodeUtf8 . urlDecode q . T.encodeUtf8

listToNonEmptyEncoder :: (Applicative check, Applicative parse, Monoid a, Eq a) => Encoder check parse [a] (NonEmpty a)
listToNonEmptyEncoder = Encoder $ pure $ EncoderImpl
  { _encoderImpl_encode = \case
      [] -> mempty :| []
      h : t -> h :| t
  , _encoderImpl_decode = \(h :| t) -> pure $
      if h == mempty
      then []
      else h : t
  }

prefixTextEncoder :: (Applicative check, MonadError Text parse) => Text -> Encoder check parse Text Text
prefixTextEncoder p = Encoder $ pure $ EncoderImpl
  { _encoderImpl_encode = mappend p
  , _encoderImpl_decode = \v -> case T.stripPrefix p v of
      Nothing -> throwError $ "prefixTextEncoder: wrong prefix; expected " <> tshow p <> ", got " <> tshow (T.take (T.length p) v)
      Just stripped -> pure stripped
  }

prefixNonemptyTextEncoder :: (Applicative check, MonadError Text parse) => Text -> Encoder check parse Text Text
prefixNonemptyTextEncoder p = Encoder $ pure $ EncoderImpl
  { _encoderImpl_encode = \case
      "" -> ""
      v -> p <> v
  , _encoderImpl_decode = \case
      "" -> pure ""
      v -> case T.stripPrefix p v of
        Nothing -> throwError $ "prefixTextEncoder: wrong prefix; expected " <> tshow p
        Just stripped -> pure stripped
  }

unpackTextEncoder :: (Applicative check, Applicative parse) => Encoder check parse Text String
unpackTextEncoder = Encoder $ pure $ EncoderImpl
  { _encoderImpl_encode = T.unpack
  , _encoderImpl_decode = pure . T.pack
  }

toListMapEncoder :: (Applicative check, Applicative parse, Ord k) => Encoder check parse (Map k v) [(k, v)]
toListMapEncoder = Encoder $ pure $ EncoderImpl
  { _encoderImpl_encode = Map.toList
  , _encoderImpl_decode = pure . Map.fromList --TODO: Should we be stricter about repeated keys?
  }

joinPairTextEncoder :: (MonadError Text check, MonadError Text parse) => Text -> Encoder check parse (Text, Text) Text
joinPairTextEncoder = Encoder . \case
  "" -> throwError "joinPairTextEncoder: empty separator"
  separator -> pure $ EncoderImpl
    { _encoderImpl_encode = \(k, v) -> k <> separator <> v
    , _encoderImpl_decode = \r ->
        let (kt, vt) = T.breakOn separator r
        in case vt of
          -- The separator was not found
          "" -> throwError $ "joinPairTextEncoder: separator not found; expected " <> tshow separator
          _ -> return (kt, T.drop (T.length separator) vt)
    }

-- This slight generalization of 'rPrism' happens to be enough to write all our
-- prism combinators so far.
dSumPrism
  :: forall f f' g
  .  (forall a. Prism' (f a) (f' a))
  -> Prism' (DSum f g) (DSum f' g)
dSumPrism p = prism'
  (\(f' :=> x) -> f' ^. re p :=> x)
  (\(f :=> x) -> (:=> x) <$> (f ^? p))

-- already in obelisk
rPrism
  :: forall f f'
  .  (forall a. Prism' (f a) (f' a))
  -> Prism' (R f) (R f')
rPrism p = dSumPrism p

dSumPrism'
  :: forall f g a
  .  (forall b. Prism' (f b) (a :~: b))
  -> Prism' (DSum f g) (g a)
dSumPrism' p = dSumPrism p . iso (\(Refl :=> b) -> b) (Refl :=>)

dSumGEqPrism
  :: GEq f
  => f a
  -> Prism' (DSum f g) (g a)
dSumGEqPrism variant = dSumPrism' $ prism' (\Refl -> variant) (\x -> geq variant x)

-- | Given a 'tag :: f a', make a prism for 'R f'. This generalizes the usual
-- prisms for a sum type (the ones that 'mkPrisms' would make), just as 'R'
-- generalized a usual sum type.
--
-- [This is given the '_R' name of the "cannonical" prism not because it is the
-- most general, but because it seems the most useful for routes, and 'R' itself
-- trades generality for route-specificity.]
_R
  :: GEq f
  => f a
  -> Prism' (R f) a
_R variant = dSumGEqPrism variant . iso runIdentity Identity

-- | An encoder that only works on the items available via the prism. An error will be thrown in the parse monad
-- if the prism doesn't match.
prismEncoder :: (Applicative check, MonadError Text parse) => Prism' b a -> Encoder check parse a b
prismEncoder p = unsafeMkEncoder $ EncoderImpl
  { _encoderImpl_encode = (^. re p)
  , _encoderImpl_decode = \r -> case r ^? p of
      Just a -> pure a
      Nothing -> throwError "prismEncoder: value is not present in the prism"
  }

-- | A URL path and query string, in which trailing slashes don't matter in the path
-- and duplicate query parameters are not allowed. A final goal of encoders using this library
-- will frequently be to produce this.
type PageName = ([Text], Map Text (Maybe Text))

-- | A path (separated by slashes), and a query string.
type PathQuery = (String, String)

-- | Encode a PageName into a path and query string.
pageNameEncoder :: (Applicative check, MonadError Text parse) => Encoder check parse PageName PathQuery
pageNameEncoder = bimap
  (unpackTextEncoder . prefixTextEncoder "/" . pathSegmentsTextEncoder . listToNonEmptyEncoder)
  (unpackTextEncoder . prefixNonemptyTextEncoder "?" . queryParametersTextEncoder . toListMapEncoder)

-- | Handle an error in parsing, for example, in order to redirect to a 404 page.
handleEncoder
  :: (Functor check)
  => (e -> a)
  -> Encoder check (Either e) a b
  -> Encoder check Identity a b
handleEncoder recover e = Encoder $ do
  i <- unEncoder e
  return $ i
    { _encoderImpl_decode = \a -> pure $ case _encoderImpl_decode i a of
      Right r -> r
      Left err -> recover err
    }

--------------------------------------------------------------------------------
-- Actual obelisk route info
--------------------------------------------------------------------------------

-- | The typical full route type comprising all of an Obelisk application's routes.
-- Parameterised by the top level GADTs that define backend and frontend routes, respectively.
data FullRoute :: (* -> *) -> (* -> *) -> * -> * where
  FullRoute_Backend :: br a -> FullRoute br fr a
  FullRoute_Frontend :: ObeliskRoute fr a -> FullRoute br fr a

instance (GShow br, GShow fr) => GShow (FullRoute br fr) where
  gshowsPrec p = \case
    FullRoute_Backend x -> showParen (p > 10) (showString "FullRoute_Backend " . gshowsPrec 11 x)
    FullRoute_Frontend x -> showParen (p > 10) (showString "FullRoute_Frontend " . gshowsPrec 11 x)

instance (GEq br, GEq fr) => GEq (FullRoute br fr) where
  geq (FullRoute_Backend x) (FullRoute_Backend y) = geq x y
  geq (FullRoute_Frontend x) (FullRoute_Frontend y) = geq x y
  geq _ _ = Nothing

instance (GCompare br, GCompare fr) => GCompare (FullRoute br fr) where
  gcompare (FullRoute_Backend _) (FullRoute_Frontend _) = GLT
  gcompare (FullRoute_Frontend _) (FullRoute_Backend _) = GGT
  gcompare (FullRoute_Backend x) (FullRoute_Backend y) = gcompare x y
  gcompare (FullRoute_Frontend x) (FullRoute_Frontend y) = gcompare x y

instance (UniverseSome br, UniverseSome fr) => UniverseSome (FullRoute br fr) where
  universeSome = [Some (FullRoute_Backend x) | Some x <- universeSome]
              ++ [Some (FullRoute_Frontend x) | Some x <- universeSome]

-- | Build the typical top level application route encoder from a route for handling 404's,
-- and segment encoders for backend and frontend routes.
mkFullRouteEncoder
  :: (GCompare br, GCompare fr, GShow br, GShow fr, UniverseSome br, UniverseSome fr)
  => R (FullRoute br fr) -- ^ 404 handler
  -> (forall a. br a -> SegmentResult (Either Text) (Either Text) a) -- ^ How to encode a single backend route segment
  -> (forall a. fr a -> SegmentResult (Either Text) (Either Text) a) -- ^ How to encode a single frontend route segment
  -> Encoder (Either Text) Identity (R (FullRoute br fr)) PageName
mkFullRouteEncoder missing backendSegment frontendSegment = handleEncoder (const missing) $
  pathComponentEncoder $ \case
    FullRoute_Backend backendRoute -> backendSegment backendRoute
    FullRoute_Frontend obeliskRoute -> obeliskRouteSegment obeliskRoute frontendSegment

-- | A type which can represent Obelisk-specific resource routes, in addition to application specific routes which serve your
-- frontend.
data ObeliskRoute :: (* -> *) -> * -> * where
  -- We need to have the `f a` as an argument here, because otherwise we have no way to specifically check for overlap between us and the given encoder
  ObeliskRoute_App :: f a -> ObeliskRoute f a
  ObeliskRoute_Resource :: ResourceRoute a -> ObeliskRoute f a

instance UniverseSome f => UniverseSome (ObeliskRoute f) where
  universeSome = concat
    [ (\(Some x) -> Some (ObeliskRoute_App x)) <$> universe
    , (\(Some x) -> Some (ObeliskRoute_Resource x)) <$> universe
    ]

instance GEq f => GEq (ObeliskRoute f) where
  geq (ObeliskRoute_App x) (ObeliskRoute_App y) = geq x y
  geq (ObeliskRoute_Resource x) (ObeliskRoute_Resource y) = geq x y
  geq _ _ = Nothing

instance GCompare f => GCompare (ObeliskRoute f) where
  gcompare (ObeliskRoute_App x) (ObeliskRoute_App y) = gcompare x y
  gcompare (ObeliskRoute_Resource x) (ObeliskRoute_Resource y) = gcompare x y
  gcompare (ObeliskRoute_App _) (ObeliskRoute_Resource _) = GLT
  gcompare (ObeliskRoute_Resource _) (ObeliskRoute_App _) = GGT

-- | A type representing the various resource routes served by Obelisk. These can in principle map to any physical routes you want,
-- but sane defaults are provided by 'resourceRouteSegment'
data ResourceRoute :: * -> * where
  ResourceRoute_Static :: ResourceRoute [Text] -- This [Text] represents the *path in our static files directory*, not necessarily the URL path that the asset gets served at (although that will often be "/static/this/text/thing")
  ResourceRoute_Ghcjs :: ResourceRoute [Text]
  ResourceRoute_JSaddleWarp :: ResourceRoute (R JSaddleWarpRoute)
  ResourceRoute_Version :: ResourceRoute ()

-- | If there are no additional backend routes in your app (i.e. ObeliskRoute gives you all the routes you need),
-- this constructs a suitable 'Encoder' to use for encoding routes to 'PageName's. If you do have additional backend routes,
-- you'll want to use 'pathComponentEncoder' yourself, applied to a function that will likely use obeliskRouteSegment in order to
-- handle the ObeliskRoute case (i.e. Obelisk resource routes and app frontend routes).
obeliskRouteEncoder :: forall check parse appRoute.
     ( Universe (Some (ObeliskRoute appRoute))
     , GCompare (ObeliskRoute appRoute)
     , GShow appRoute
     , MonadError Text check
     , check ~ parse --TODO: Get rid of this
     )
  => (forall a. appRoute a -> SegmentResult check parse a)
  -> Encoder check parse (R (ObeliskRoute appRoute)) PageName
obeliskRouteEncoder appRouteSegment = pathComponentEncoder $ \r ->
  obeliskRouteSegment r appRouteSegment

-- | From a function which explains how app-specific frontend routes translate into segments, produce a function which does the
-- same for ObeliskRoute. This uses the given function for the 'ObeliskRoute_App' case, and 'resourceRouteSegment' for the
-- 'ObeliskRoute_Resource' case.
obeliskRouteSegment :: forall check parse appRoute a.
     (MonadError Text check, MonadError Text parse)
  => ObeliskRoute appRoute a
  -> (forall b. appRoute b -> SegmentResult check parse b)
  -> SegmentResult check parse a
obeliskRouteSegment r appRouteSegment = case r of
  ObeliskRoute_App appRoute -> appRouteSegment appRoute
  ObeliskRoute_Resource resourceRoute -> resourceRouteSegment resourceRoute

-- | A function which gives a sane default for how to encode Obelisk resource routes. It's given in this form, because it will
-- be combined with other such segment encoders before 'pathComponentEncoder' turns it into a proper 'Encoder'.
resourceRouteSegment :: (MonadError Text check, MonadError Text parse) => ResourceRoute a -> SegmentResult check parse a
resourceRouteSegment = \case
  ResourceRoute_Static -> PathSegment "static" $ pathOnlyEncoderIgnoringQuery
  ResourceRoute_Ghcjs -> PathSegment "ghcjs" $ pathOnlyEncoder
  ResourceRoute_JSaddleWarp -> PathSegment "jsaddle" $ jsaddleWarpRouteEncoder
  ResourceRoute_Version -> PathSegment "version" $ unitEncoder mempty

data JSaddleWarpRoute :: * -> * where
  JSaddleWarpRoute_JavaScript :: JSaddleWarpRoute ()
  JSaddleWarpRoute_WebSocket :: JSaddleWarpRoute ()
  JSaddleWarpRoute_Sync :: JSaddleWarpRoute [Text]

jsaddleWarpRouteEncoder :: (MonadError Text check, MonadError Text parse) => Encoder check parse (R JSaddleWarpRoute) PageName
jsaddleWarpRouteEncoder = pathComponentEncoder $ \case
  JSaddleWarpRoute_JavaScript -> PathSegment "jsaddle.js" $ unitEncoder mempty
  JSaddleWarpRoute_WebSocket ->  PathEnd $ unitEncoder mempty
  JSaddleWarpRoute_Sync -> PathSegment "sync" $ pathOnlyEncoder

instance GShow appRoute => GShow (ObeliskRoute appRoute) where
  gshowsPrec prec = \case
    ObeliskRoute_App appRoute -> showParen (prec > 10) $
      showString "ObeliskRoute_App " . gshowsPrec 11 appRoute
    ObeliskRoute_Resource appRoute -> showParen (prec > 10) $
      showString "ObeliskRoute_Resource " . gshowsPrec 11 appRoute

data IndexOnlyRoute :: * -> * where
  IndexOnlyRoute :: IndexOnlyRoute ()

indexOnlyRouteSegment :: (Applicative check, MonadError Text parse) => IndexOnlyRoute a -> SegmentResult check parse a
indexOnlyRouteSegment = \case
  IndexOnlyRoute -> PathEnd $ unitEncoder mempty

indexOnlyRouteEncoder :: (MonadError Text check, MonadError Text parse) => Encoder check parse (R IndexOnlyRoute) PageName
indexOnlyRouteEncoder = pathComponentEncoder indexOnlyRouteSegment

someSumEncoder :: (Applicative check, Applicative parse) => Encoder check parse (Some (Sum a b)) (Either (Some a) (Some b))
someSumEncoder = Encoder $ pure $ EncoderImpl
  { _encoderImpl_encode = \(Some t) -> case t of
      InL l -> Left $ Some l
      InR r -> Right $ Some r
  , _encoderImpl_decode = pure . \case
      Left (Some l) -> Some (InL l)
      Right (Some r) -> Some (InR r)
  }

data Void1 :: * -> * where {}

instance Universe (Some Void1) where
  universe = []

void1Encoder :: (Applicative check, MonadError Text parse) => Encoder check parse (Some Void1) a
void1Encoder = Encoder $ pure $ EncoderImpl
  { _encoderImpl_encode = \case
      Some f -> case f of {}
  , _encoderImpl_decode = \_ -> throwError "void1Encoder: can't decode anything"
  }

instance GShow Void1 where
  gshowsPrec _ = \case {}

concat <$> mapM deriveRouteComponent
  [ ''ResourceRoute
  , ''JSaddleWarpRoute
  , ''IndexOnlyRoute
  ]

makePrisms ''ObeliskRoute
makePrisms ''FullRoute
deriveGEq ''Void1
deriveGCompare ''Void1

-- | Given a backend route and a checked route encoder, render the route (path
-- and query string). See 'checkEncoder' for how to produce a checked encoder.
renderBackendRoute
  :: forall br a.
     Encoder Identity Identity (R (FullRoute br a)) PageName
  -> R br
  -> Text
renderBackendRoute enc = renderObeliskRoute enc . hoistR FullRoute_Backend

-- | Renders a frontend route with the supplied checked encoder
renderFrontendRoute
  :: forall a fr.
     Encoder Identity Identity (R (FullRoute a fr)) PageName
  -> R fr
  -> Text
renderFrontendRoute enc = renderObeliskRoute enc . hoistR (FullRoute_Frontend . ObeliskRoute_App)

-- | Renders a route of the form typically found in an Obelisk project
renderObeliskRoute
  :: forall a b.
     Encoder Identity Identity (R (FullRoute a b)) PageName
  -> R (FullRoute a b)
  -> Text
renderObeliskRoute e r =
  let enc :: Encoder Identity (Either Text) (R (FullRoute a b)) PathQuery
      enc = (pageNameEncoder . hoistParse (pure . runIdentity) e)
  in (T.pack . uncurry (<>)) $ encode enc r

readShowEncoder :: (MonadError Text parse, Read a, Show a, Applicative check) => Encoder check parse a PageName
readShowEncoder = singlePathSegmentEncoder . unsafeTshowEncoder

integralEncoder :: (MonadError Text parse, Applicative check, Integral a) => Encoder check parse a Integer
integralEncoder = prismEncoder (Numeric.Lens.integral)

pathSegmentEncoder :: (MonadError Text parse, Applicative check, Cons as as a a) =>
  Encoder check parse (a, (as, b)) (as, b)
pathSegmentEncoder = first (prismEncoder _Cons) . disassociate

newtype Decoder check parse b a = Decoder { toEncoder :: Encoder check parse a b }

dmapEncoder :: forall check parse k k' v.
   ( Monad check
   , MonadError Text parse
   , Universe (Some k')
   , Ord k
   , GCompare k'
   , GShow k'
   )
  => Encoder check parse (Some k') k
  -> (forall v'. k' v' -> Encoder check parse v' v)
  -> Encoder check parse (DMap k' Identity) (Map k v)
dmapEncoder keyEncoder' valueEncoderFor = unsafeEncoder $ do
  keyEncoder :: Encoder Identity parse (Some k') k <- checkEncoder keyEncoder'
  valueDecoders :: DMap k' (Decoder Identity parse v) <- fmap DMap.fromList . forM universe $ \(Some (k' :: k' t)) -> do
    ve :: Encoder Identity parse t v <- checkEncoder (valueEncoderFor k')
    return $ (k' :: k' t) :=> (Decoder ve :: Decoder Identity parse v t)
  let keyError k = "dmapEncoder: key `" <> k <> "' was missing from the Universe instance for its type."
  return $ EncoderImpl
    { _encoderImpl_encode = \dm -> Map.fromList $ do
        ((k' :: k' t) :=> Identity v') <- DMap.toList dm
        return ( encode keyEncoder (Some k')
               , encode (toEncoder (DMap.findWithDefault (error . keyError $ gshow k') k' valueDecoders)) v'
               )
    , _encoderImpl_decode = \m -> fmap DMap.fromList . forM (Map.toList m) $ \(k,v) -> do
          tryDecode keyEncoder k >>= \case
            Some (k' :: k' t) -> case DMap.lookup k' valueDecoders of
              Nothing -> throwError . T.pack . keyError $ gshow k'
              Just (Decoder e) -> do
                v' <- tryDecode e v
                return (k' :=> Identity v')
    }

fieldMapEncoder :: forall check parse r.
   ( Applicative check
   , MonadError Text parse
   , HasFields r
   , Universe (Some (Field r))
   , GShow (Field r)
   , GCompare (Field r)
   )
  => Encoder check parse r (DMap (Field r) Identity)
fieldMapEncoder = unsafeEncoder $ do
  pure $ EncoderImpl
    { _encoderImpl_encode = \r -> DMap.fromList [ f :=> Identity (indexField r f) | Some f <- universe ]
    , _encoderImpl_decode = \dm -> tabulateFieldsA $ \f -> do
      case DMap.lookup f dm of
        Nothing -> throwError $ "fieldMapEncoder: Couldn't find key for `" <> T.pack (gshow f) <> "' in DMap."
        Just (Identity v) -> return v
    }

-- this is in base 4.12 (GHC 8.6);
newtype Ap f a = Ap {getAp :: f a}

instance (Applicative f, Semigroup a) => Semigroup (Ap f a) where
  Ap x <> Ap y = Ap (liftA2 (<>) x y)

instance (Applicative f, Monoid a) => Monoid (Ap f a) where
  mappend = (<>)
  mempty = Ap (pure mempty)

pathFieldEncoder :: forall a p check parse . (HasFields a, Monad check, MonadError Text parse, GCompare (Field a)) => (forall x. Field a x -> Encoder check parse x p) -> Encoder check parse (a, [p]) [p]
pathFieldEncoder fieldEncoder = unsafeEncoder $ do
  fieldEncoderPureMap :: DMap.DMap (Field a) (Decoder Identity parse p) <- getAp $ getConst $ tabulateFieldsA @a $ \f -> Const (Ap $ fmap (DMap.singleton f . Decoder) $ (checkEncoder @Identity) $ fieldEncoder f)
  let fieldEncoderPure :: forall x. Field a x -> Encoder Identity parse x p
      fieldEncoderPure f = toEncoder (DMap.findWithDefault (error "bad") f fieldEncoderPureMap)
  pure $ EncoderImpl
    { _encoderImpl_encode = \(x, rest) -> execWriter $ do
      _ <- traverseWithField (\f x_i -> tell (pure $ encode (fieldEncoderPure f) x_i) *> pure x_i) x
      tell rest
    , _encoderImpl_decode = State.runStateT $ tabulateFieldsA $ \f -> State.get >>= \case
      [] -> throwError $ T.pack "not enough path components"
      p:ps -> do
        State.put ps
        lift $ tryDecode (fieldEncoderPure f) p
    }

-- | Use ToJSON/FromJSON to encode to Text. The correctness of this encoder is dependent on the encoding being injective and round-tripping correctly.
jsonEncoder :: forall check parse r.
  ( ToJSON r
  , FromJSON r
  , Applicative check
  , MonadError Text parse
  )
  => Encoder check parse r Text
jsonEncoder = unsafeEncoder $ do
  pure $ EncoderImpl
    { _encoderImpl_encode = \r -> T.decodeUtf8 . BSL.toStrict $ Aeson.encode r
    , _encoderImpl_decode = \t -> case Aeson.eitherDecodeStrict $ T.encodeUtf8 t of
        Left err -> throwError ("jsonEncoder: " <> T.pack err)
        Right x -> return x
    }

-- Useful for app server integration.
-- p must not start with slashes
byteStringsToPageName :: BS.ByteString -> BS.ByteString -> PageName
byteStringsToPageName p q =
  let pageNameEncoder' :: Encoder Identity Identity PageName (String, String)
      pageNameEncoder' = bimap
        (unpackTextEncoder . pathSegmentsTextEncoder . listToNonEmptyEncoder)
        (unpackTextEncoder . queryParametersTextEncoder . toListMapEncoder)
  in decode pageNameEncoder' (T.unpack (T.decodeUtf8 p), T.unpack (T.decodeUtf8 q))

--TODO: decodeURIComponent as appropriate<|MERGE_RESOLUTION|>--- conflicted
+++ resolved
@@ -19,14 +19,8 @@
 {-# LANGUAGE TypeOperators #-}
 {-# LANGUAGE ViewPatterns #-}
 module Obelisk.Route
-<<<<<<< HEAD
   ( R ((:/))
-=======
-  ( R
-  , pattern (:/)
-  , (:.)
-  , pattern (:.)
->>>>>>> 62131ac3
+  , (:.) ((:.))
   , hoistR
   , PageName
   , PathQuery
