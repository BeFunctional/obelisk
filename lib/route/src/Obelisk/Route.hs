{-# LANGUAGE ApplicativeDo #-}
{-# LANGUAGE ConstraintKinds #-}
{-# LANGUAGE EmptyCase #-}
{-# LANGUAGE EmptyDataDecls #-}
{-# LANGUAGE FlexibleContexts #-}
{-# LANGUAGE FlexibleInstances #-}
{-# LANGUAGE GADTs #-}
{-# LANGUAGE KindSignatures #-}
{-# LANGUAGE LambdaCase #-}
{-# LANGUAGE MultiParamTypeClasses #-}
{-# LANGUAGE OverloadedStrings #-}
{-# LANGUAGE PatternSynonyms #-}
{-# LANGUAGE RankNTypes #-}
{-# LANGUAGE ScopedTypeVariables #-}
{-# LANGUAGE StandaloneDeriving #-}
{-# LANGUAGE TemplateHaskell #-}
{-# LANGUAGE TypeApplications #-}
{-# LANGUAGE TypeFamilies #-}
{-# LANGUAGE TypeOperators #-}
{-# LANGUAGE ViewPatterns #-}
module Obelisk.Route
  ( R
  , pattern (:/)
<<<<<<< HEAD
  , (?/)
=======
  , (:.)
  , pattern (:.)
>>>>>>> 81c31de7
  , hoistR
  , PageName
  , PathQuery
  , Encoder
  , unsafeEncoder
  , checkEncoder
  , EncoderImpl (..)
  , EncoderFunc (..)
  , unsafeMkEncoder
  , encode
  , decode
  , tryDecode
  , hoistCheck
  , hoistParse
  , mapSome
  , SegmentResult (..)
  , pathComponentEncoder
  , enumEncoder
  , enum1Encoder
  , checkEnum1EncoderFunc
  , unitEncoder
  , pathOnlyEncoder
  , addPathSegmentEncoder
  , pathParamEncoder
  , pathLiteralEncoder
  , singletonListEncoder
  , unpackTextEncoder
  , prefixTextEncoder
  , unsafeTshowEncoder
  , someConstEncoder
  , singlePathSegmentEncoder
  , maybeEncoder
  , maybeToEitherEncoder
  , justEncoder
  , nothingEncoder
  , isoEncoder
  , wrappedEncoder
  , unwrappedEncoder
  , listToNonEmptyEncoder
  , prefixNonemptyTextEncoder
  , joinPairTextEncoder
  , toListMapEncoder
  , shadowEncoder
  , prismEncoder
  , rPrism
  , _R
  , obeliskRouteEncoder
  , obeliskRouteSegment
  , pageNameEncoder
  , handleEncoder
  , FullRoute (..)
  , _FullRoute_Frontend
  , _FullRoute_Backend
  , mkFullRouteEncoder
  , ObeliskRoute (..)
  , _ObeliskRoute_App
  , _ObeliskRoute_Resource
  , ResourceRoute (..)
  , JSaddleWarpRoute (..)
  , jsaddleWarpRouteEncoder
  , IndexOnlyRoute (..)
  , indexOnlyRouteSegment
  , indexOnlyRouteEncoder
  , someSumEncoder
  , Void1
  , void1Encoder
  , pathSegmentsTextEncoder
  , queryParametersTextEncoder
  , renderObeliskRoute
  , renderBackendRoute
  , renderFrontendRoute
  , readShowEncoder
  , integralEncoder
  , pathSegmentEncoder
  , queryOnlyEncoder
  , Decoder(..)
  , dmapEncoder
  , fieldMapEncoder
  , pathFieldEncoder
  , jsonEncoder
  , byteStringsToPageName
  ) where

import Prelude hiding ((.), id)

import Control.Applicative
import Control.Category (Category (..))
import qualified Control.Categorical.Functor as Cat
import Control.Categorical.Bifunctor
import Control.Category.Associative
import Control.Category.Monoidal
import Control.Category.Braided
import Control.Lens
  ( Identity (..)
  , (^.)
  , (^?)
  , _Just
  , _Nothing
  , Cons(..)
  , from
  , imap
  , iso
  , Iso'
  , itraverse
  , makePrisms
  , Prism'
  , prism'
  , re
  , view
  , Wrapped (..)
  )
import Control.Monad.Except
import Control.Monad.Writer (execWriter, tell)
import qualified Control.Monad.State.Strict as State
import Control.Monad.Trans (lift)
import qualified Data.ByteString as BS
import qualified Data.ByteString.Lazy as BSL
import Data.Dependent.Sum (DSum (..))
import Data.Dependent.Map (DMap)
import qualified Data.Dependent.Map as DMap
import Data.Either.Validation (Validation (..))
import Data.Foldable
import Data.Functor.Sum
import Data.GADT.Compare
import Data.GADT.Compare.TH
import Data.GADT.Show
import Data.List.NonEmpty (NonEmpty (..))
import Data.Map (Map)
import qualified Data.Map as Map
import Data.Maybe
import Data.Monoid ((<>))
import Data.Set (Set)
import qualified Data.Set as Set
import Data.Some (Some(Some))
import Data.Text (Text)
import qualified Data.Text as T
import qualified Data.Text.Encoding as T
import Data.Universe
import Data.Universe.Some
import Network.HTTP.Types.URI
import qualified Numeric.Lens
import Obelisk.Route.TH
import Text.Read (readMaybe)
import Data.Tabulation
import qualified Data.Aeson as Aeson
import Data.Aeson (FromJSON, ToJSON)

-- Design goals:
-- No start-up time on the frontend (not yet met)
-- Able to ensure that there aren't overlapping routes prior to deployment
-- Easy to write common types of parsers
--   Completeness checking

-- Laws:
-- We statically know that all valid Routes can be turned into valid URIs
--   - This means we need to know whether there are any overlaps, e.g. with the static file namespace

--TODO:
-- Backend:
--  Redirect the user to a canonical route
--  Pre-render
-- Frontend:
--  Intercept links that can be kept within the app
--  Fragments

--------------------------------------------------------------------------------
-- Subroutes/paths
--------------------------------------------------------------------------------

type R f = DSum f Identity --TODO: Better name

{-# COMPLETE (:/) #-}
infixr 5 :/
pattern (:/) :: f a -> a -> R f
pattern a :/ b = a :=> Identity b

infixr 5 ?/
(?/) :: f (Maybe a) -> a -> R f
r ?/ a = r :/ Just a

mapSome :: (forall a. f a -> g a) -> Some f -> Some g
mapSome f (Some a) = Some $ f a

hoistR :: (forall x. f x -> g x) -> R f -> R g
hoistR f (x :=> Identity y) = f x :/ y

--------------------------------------------------------------------------------
-- Dealing with pairs (i.e. non-dependently-typed subroutes/paths)
--------------------------------------------------------------------------------

infixr 5 :.
type (:.) = (,)

{-# COMPLETE (:.) #-}
pattern (:.) :: a -> b -> a :. b
pattern a :. b = (a, b)

addPathSegmentEncoder
  :: ( Applicative check
     , MonadError Text parse
     )
  => Encoder check parse (Text, PageName) PageName
addPathSegmentEncoder = unsafeMkEncoder $ EncoderImpl
  { _encoderImpl_encode = \(ph, (pt, q)) -> (ph : pt, q)
  , _encoderImpl_decode = \(p, q) -> case p of
      [] -> throwError "Expected a path segment"
      ph : pt -> pure (ph, (pt, q))
  }

pathParamEncoder
  :: forall check parse item rest.
     ( Applicative check
     , MonadError Text parse
     )
  => Encoder check parse item Text
  -> Encoder check parse rest PageName
  -> Encoder check parse (item :. rest) PageName
pathParamEncoder itemUnchecked restUnchecked = addPathSegmentEncoder . bimap itemUnchecked restUnchecked

pathLiteralEncoder
  :: ( Applicative check
     , MonadError Text parse
     )
  => Text
  -> Encoder check parse a PageName
  -> Encoder check parse a PageName
pathLiteralEncoder t e = addPathSegmentEncoder . bimap (unitEncoder t) e . coidl

--------------------------------------------------------------------------------
-- Encoder fundamentals
--------------------------------------------------------------------------------

-- | This is the type of route encoder/decoders. It is parameterised over two monads: Firstly, the monad
-- used to check the validity of the encoder (i.e. that it is total), secondly the monad used for parsing
-- during the decode phase. The following two parameters are respectively the type of decoded data, and the
-- encoded type.
newtype Encoder check parse decoded encoded =
  Encoder { unEncoder :: check (EncoderImpl parse decoded encoded) }

unsafeEncoder :: check (EncoderImpl parse decoded encoded) -> Encoder check parse decoded encoded
unsafeEncoder = Encoder

-- | The internal type used to construct primitive 'Encoder' values.
-- Law:
-- forall p. _encoderImpl_decode ve . _encoderImpl_encode ve p == pure
-- Note that the reverse may not be the case: when parsing, a route may be canonicalized, and erroneous routes may be collapsed to a single 404 route.  However, as a consequence of the law, encode . decode must be idempotent.
data EncoderImpl parse decoded encoded = EncoderImpl
  { _encoderImpl_decode :: !(encoded -> parse decoded) -- Can fail; can lose information; must always succeed on outputs of `_encoderImpl_encode` and result in the original value
  , _encoderImpl_encode :: !(decoded -> encoded) -- Must be injective
  }

-- | Once an 'Encoder' has been checked, so that its check monad has become 'Identity', and its parser is total
-- so that its parse monad is also 'Identity', it may be used to actually decode by applying this function.
decode :: Encoder Identity Identity decoded encoded -> encoded -> decoded
decode e x = runIdentity (tryDecode e x)

-- | Once an 'Encoder' has been checked, so that its check monad has become 'Identity', even if the same is not true of the
-- parse monad, we may still attempt to decode with it in its parse monad.
tryDecode :: Encoder Identity parse decoded encoded -> encoded -> parse decoded
tryDecode (Encoder (Identity impl)) x = _encoderImpl_decode impl x

-- | Similar to 'decode', once an encoder has been checked so that its check monad is Identity, it
-- can be used to actually encode by using this. Note that while there's no constraint on the parse monad here,
-- one should usually be applying decode and encode to the same 'Encoder'
encode :: Encoder Identity parse decoded encoded -> decoded -> encoded
encode (Encoder (Identity impl)) x = _encoderImpl_encode impl x

-- | This is a primitive used to build encoders which can't fail to check. It should not be used unless one is
-- reasonably certain that the law given for 'EncoderImpl' above holds.
unsafeMkEncoder :: (Applicative check) => EncoderImpl parse decoded encoded -> Encoder check parse decoded encoded
unsafeMkEncoder impl = Encoder (pure impl)

-- | Transform the check monad of an 'Encoder' by applying a natural transformation.
hoistCheck :: (forall t. check t -> check' t) -> Encoder check parse a b -> Encoder check' parse a b
hoistCheck f (Encoder x) = Encoder (f x)

-- | Transform the parse monad of an 'Encoder' by applying a natural transformation.
hoistParse :: (Functor check)
  => (forall t. parse t -> parse' t) -> Encoder check parse a b -> Encoder check parse' a b
hoistParse f (Encoder x) = Encoder (fmap (\(EncoderImpl dec enc) -> EncoderImpl (f . dec) enc) x)

-- | Check an 'Encoder', transforming it into one whose check monad is anything we want (usually Identity).
checkEncoder :: (Applicative check', Functor check)
  => Encoder check parse decoded encoded
  -> check (Encoder check' parse decoded encoded)
checkEncoder = fmap unsafeMkEncoder . unEncoder

instance (Applicative check, Monad parse) => Category (Encoder check parse) where
  id = Encoder $ pure id
  Encoder f . Encoder g = Encoder $ liftA2 (.) f g

instance Monad parse => Category (EncoderImpl parse) where
  id = EncoderImpl
    { _encoderImpl_decode = pure
    , _encoderImpl_encode = id
    }
  f . g = EncoderImpl
    { _encoderImpl_decode = _encoderImpl_decode g <=< _encoderImpl_decode f
    , _encoderImpl_encode = _encoderImpl_encode f . _encoderImpl_encode g
    }

instance Monad parse => PFunctor (,) (EncoderImpl parse) (EncoderImpl parse) where
  first f = bimap f id
instance Monad parse => QFunctor (,) (EncoderImpl parse) (EncoderImpl parse) where
  second g = bimap id g
instance Monad parse => Bifunctor (,) (EncoderImpl parse) (EncoderImpl parse) (EncoderImpl parse) where
  bimap f g = EncoderImpl
    { _encoderImpl_encode = bimap (_encoderImpl_encode f) (_encoderImpl_encode g)
    , _encoderImpl_decode = \(a, b) -> liftA2 (,) (_encoderImpl_decode f a) (_encoderImpl_decode g b)
    }

instance (Monad parse, Applicative check) => Braided (Encoder check parse) (,) where
  braid = isoEncoder (iso swap swap)


instance (Applicative check, Monad parse) => PFunctor (,) (Encoder check parse) (Encoder check parse) where
  first f = bimap f id
instance (Applicative check, Monad parse) => QFunctor (,) (Encoder check parse) (Encoder check parse) where
  second g = bimap id g
instance (Applicative check, Monad parse) => Bifunctor (,) (Encoder check parse) (Encoder check parse) (Encoder check parse) where
  bimap f g = Encoder $ liftA2 bimap (unEncoder f) (unEncoder g)

instance (Traversable f, Monad parse) => Cat.Functor f (EncoderImpl parse) (EncoderImpl parse) where
  fmap ve = EncoderImpl
    { _encoderImpl_encode = fmap $ _encoderImpl_encode ve
    , _encoderImpl_decode = traverse $ _encoderImpl_decode ve
    }

instance Monad parse => PFunctor Either (EncoderImpl parse) (EncoderImpl parse) where
  first f = bimap f id
instance Monad parse => QFunctor Either (EncoderImpl parse) (EncoderImpl parse) where
  second g = bimap id g
instance Monad parse => Bifunctor Either (EncoderImpl parse) (EncoderImpl parse) (EncoderImpl parse) where
  bimap f g = EncoderImpl
    { _encoderImpl_encode = bimap (_encoderImpl_encode f) (_encoderImpl_encode g)
    , _encoderImpl_decode = \case
      Left a -> Left <$> _encoderImpl_decode f a
      Right b -> Right <$> _encoderImpl_decode g b
    }

instance (Monad parse, Applicative check) => QFunctor Either (Encoder check parse) (Encoder check parse) where
  second g = bimap id g
instance (Monad parse, Applicative check) => PFunctor Either (Encoder check parse) (Encoder check parse) where
  first f = bimap f id
instance (Monad parse, Applicative check) => Bifunctor Either (Encoder check parse) (Encoder check parse) (Encoder check parse) where
  bimap f g = Encoder $ liftA2 bimap (unEncoder f) (unEncoder g)

instance (Applicative check, Monad parse) => Associative (Encoder check parse) Either where
  associate = isoEncoder (iso (associate @(->) @Either) disassociate)
  disassociate = isoEncoder (iso disassociate associate)

instance (Monad parse, Applicative check) => Braided (Encoder check parse) Either where
  braid = isoEncoder (iso swap swap)



instance (Traversable f, Monad check, Monad parse) => Cat.Functor f (Encoder check parse) (Encoder check parse) where
  fmap e = Encoder $ do
    ve <- unEncoder e
    pure $ Cat.fmap ve

instance Monad parse => Associative (EncoderImpl parse) (,) where
  associate = EncoderImpl
    { _encoderImpl_encode = associate
    , _encoderImpl_decode = pure . disassociate
    }
  disassociate = EncoderImpl
    { _encoderImpl_encode = disassociate
    , _encoderImpl_decode = pure . associate
    }

instance Monad parse => Monoidal (EncoderImpl parse) (,) where
  type Id (EncoderImpl parse) (,) = ()
  idl = EncoderImpl
    { _encoderImpl_encode = idl
    , _encoderImpl_decode = pure . coidl
    }
  idr = EncoderImpl
    { _encoderImpl_encode = idr
    , _encoderImpl_decode = pure . coidr
    }
  coidl = EncoderImpl
    { _encoderImpl_encode = coidl
    , _encoderImpl_decode = pure . idl
    }
  coidr = EncoderImpl
    { _encoderImpl_encode = coidr
    , _encoderImpl_decode = pure . idr
    }

instance (Applicative check, Monad parse) => Associative (Encoder check parse) (,) where
  associate = Encoder $ pure associate
  disassociate = Encoder $ pure disassociate

instance (Applicative check, Monad parse) => Monoidal (Encoder check parse) (,) where
  type Id (Encoder check parse) (,) = ()
  idl = Encoder $ pure idl
  idr = Encoder $ pure idr
  coidl = Encoder $ pure coidl
  coidr = Encoder $ pure coidr

--------------------------------------------------------------------------------
-- Specific instances of encoders
--------------------------------------------------------------------------------

-- | Given a valid 'Iso' from lens, construct an 'Encoder'
isoEncoder :: (Applicative check, Applicative parse) => Iso' a b -> Encoder check parse a b
isoEncoder f = unsafeMkEncoder $ EncoderImpl
  { _encoderImpl_encode = view f
  , _encoderImpl_decode = pure . view (from f)
  }

wrappedEncoder :: (Wrapped a, Applicative check, Applicative parse) => Encoder check parse (Unwrapped a) a
wrappedEncoder = isoEncoder $ from _Wrapped'

unwrappedEncoder :: (Wrapped a, Applicative check, Applicative parse) => Encoder check parse a (Unwrapped a)
unwrappedEncoder = isoEncoder _Wrapped'

maybeToEitherEncoder :: (Applicative check, Applicative parse) => Encoder check parse (Maybe a) (Either () a)
maybeToEitherEncoder = unsafeMkEncoder $ EncoderImpl
  { _encoderImpl_encode = \case
      Nothing -> Left ()
      Just a -> Right a
  , _encoderImpl_decode = pure . \case
      Left _ -> Nothing
      Right a -> Just a
  }

maybeEncoder
  :: ( MonadError Text check
     , Show a
     , Show b
     , check ~ parse
     )
  => Encoder check parse () b
  -> Encoder check parse a b
  -> Encoder check parse (Maybe a) b
maybeEncoder f g = shadowEncoder f g . maybeToEitherEncoder

-- | Encode a value by simply applying 'Just'
justEncoder :: (Applicative check, MonadError Text parse) => Encoder check parse a (Maybe a)
justEncoder = prismEncoder _Just

-- | Encode () to 'Nothing'.
nothingEncoder :: (Applicative check, MonadError Text parse) => Encoder check parse () (Maybe a)
nothingEncoder = prismEncoder _Nothing

someConstEncoder :: (Applicative check, Applicative parse) => Encoder check parse (Some (Const a)) a
someConstEncoder = unsafeMkEncoder $ EncoderImpl
  { _encoderImpl_encode = \(Some (Const a)) -> a
  , _encoderImpl_decode = pure . Some . Const
  }

-- | WARNING: This is only safe if the Show and Read instances for 'a' are
-- inverses of each other
unsafeTshowEncoder :: (Show a, Read a, Applicative check, MonadError Text parse) => Encoder check parse a Text
unsafeTshowEncoder = unsafeMkEncoder $ EncoderImpl
  { _encoderImpl_encode = tshow
  , _encoderImpl_decode = \raw -> case readMaybe $ T.unpack raw of
      Nothing -> throwError $ "unsafeTshowEncoderImpl: couldn't decode " <> tshow raw
      Just parsed -> pure parsed
  }

newtype EncoderFunc check parse p r = EncoderFunc { runEncoderImplFunc :: forall a. p a -> Encoder check parse a r }

newtype Flip f a b = Flip { unFlip :: f b a }

checkEnum1EncoderFunc
  :: forall check check' parse p r.
     ( Universe (Some p)
     , GCompare p
     , Monad check
     , Applicative check'
     )
  => (forall a. p a -> Encoder check parse a r)
  -> check (EncoderFunc check' parse p r)
checkEnum1EncoderFunc f = do
  (encoderImpls :: DMap p (Flip (EncoderImpl parse) r)) <- DMap.fromList <$>
    traverse (\(Some p) -> (p :=>) . Flip <$> unEncoder (f p)) universe
  pure $ EncoderFunc $ \p -> unsafeMkEncoder . unFlip $
    DMap.findWithDefault (error "checkEnum1EncoderFunc: EncoderImpl not found (should be impossible)") p encoderImpls

-- | This type is used by pathComponentEncoder to allow the user to indicate how to treat various cases when encoding a dependent sum of type `(R p)`.
data SegmentResult check parse a =
    PathEnd (Encoder check parse a (Map Text (Maybe Text))) -- ^ Indicate that the path is finished, with an Encoder that translates the corresponding value into query parameters
  | PathSegment Text (Encoder check parse a PageName) -- ^ Indicate that the key should be represented by an additional path segment with the given 'Text', and give an Encoder for translating the corresponding value into the remainder of the route.

-- | Encode a dependent sum of type `(R p)` into a PageName (i.e. the path and query part of a URL) by using the
-- supplied function to decide how to encode the constructors of p using the SegmentResult type. It is important
-- that the number of values of type `(Some p)` be relatively small in order for checking to complete quickly.
pathComponentEncoder
  :: forall check parse p.
     ( Universe (Some p)
     , GShow p
     , GCompare p
     , MonadError Text check
     , MonadError Text parse )
  => (forall a. p a -> SegmentResult check parse a)
  -> Encoder check parse (R p) PageName
pathComponentEncoder f = Encoder $ do
  let extractEncoder = \case
        PathEnd e -> first (unitEncoder []) . coidl . e
        PathSegment _ e -> e
      extractPathSegment = \case
        PathEnd _ -> Nothing
        PathSegment t _ -> Just t
  EncoderFunc f' <- checkEnum1EncoderFunc (extractEncoder . f)
  unEncoder (pathComponentEncoderImpl (enum1Encoder (extractPathSegment . f)) f')

pathComponentEncoderImpl :: forall check parse p. (Monad check, Monad parse)
  => (Encoder check parse (Some p) (Maybe Text))
  -> (forall a. p a -> Encoder Identity parse a PageName)
  -> Encoder check parse (R p) PageName
pathComponentEncoderImpl this rest =
  chainEncoder (lensEncoder (\(_, b) a -> (a, b)) Prelude.fst consEncoder) this rest

--NOTE: Naming convention in this module is to always talk about things in the *encoding* direction, never in the *decoding* direction

chainEncoder
  :: forall check parse p r b.
     ( Monad check
     , Monad parse
     )
  => Encoder check parse (b, r) r
  -> Encoder check parse (Some p) b
  -> (forall a. p a -> Encoder Identity parse a r)
  -> Encoder check parse (R p) r
chainEncoder cons this rest = Encoder $ do
  consValid <- unEncoder cons
  thisValid <- unEncoder this
  pure $ EncoderImpl
    { _encoderImpl_decode = \v -> do
        (here, following) <- _encoderImpl_decode consValid v
        _encoderImpl_decode thisValid here >>= \case
          Some r ->
            (r :/) <$> _encoderImpl_decode (runIdentity . unEncoder $ rest r) following
    , _encoderImpl_encode = \(r :/ s) ->
        _encoderImpl_encode consValid
          ( _encoderImpl_encode thisValid $ Some r
          , _encoderImpl_encode (runIdentity . unEncoder $ rest r) s)
    }

--TODO: Do this in terms of a lens instead
lensEncoder :: (Applicative check, Monad parse)
  => (b -> [a] -> b) -> (b -> [a]) -> Encoder check parse (c, [a]) [a] -> Encoder check parse (c, b) b
lensEncoder set get g = Encoder $ do
  gImpl <- unEncoder g
  pure $ EncoderImpl
    { _encoderImpl_encode = \(ma, b) -> set b $ _encoderImpl_encode gImpl (ma, get b)
    , _encoderImpl_decode = \b -> do
        (ma, la) <- _encoderImpl_decode gImpl $ get b
        pure (ma, set b la)
    }

consEncoder :: (Applicative check, Applicative parse) => Encoder check parse (Maybe a, [a]) [a] --TODO: Really shouldn't *always* have the [a], even in the Nothing case
consEncoder = unsafeMkEncoder $ EncoderImpl
  { _encoderImpl_encode = \(h, t) -> maybeToList h <> t
  , _encoderImpl_decode = pure . \case
      [] -> (Nothing, [])
      h:t -> (Just h, t)
  }

tshow :: Show a => a -> Text
tshow = T.pack . show

shadowEncoder
  :: ( Universe a
     , MonadError Text check
     , Show a
     , Show b
     , Show c
     , check ~ parse --TODO: Get rid of this
     )
  => Encoder check parse a c -- ^ Overlaps; should have a small number of possible routes
  -> Encoder check parse b c -- ^ Gets overlapped
  -> Encoder check parse (Either a b) c
shadowEncoder f g = Encoder $ do
  vf <- unEncoder f
  vg <- unEncoder g
  let gCanParse c = catchError (Just <$> _encoderImpl_decode vg c) (\_ -> pure Nothing)
  overlaps <- fmap catMaybes $ forM universe $ \a -> do
    let c = _encoderImpl_encode vf a
    mb <- gCanParse c
    pure $ fmap (\b -> (a, b, c)) mb
  case overlaps of
    [] -> pure ()
    _ -> throwError $ "shadowEncoder: overlap detected: " <> T.unlines
      (flip fmap overlaps $ \(a, b, c) -> "first encoder encodes " <> tshow a <> " as " <> tshow c <> ", which second encoder decodes as " <> tshow b)
  pure $ EncoderImpl
    { _encoderImpl_encode = \case
        Left a -> _encoderImpl_encode vf a
        Right b -> _encoderImpl_encode vg b
    , _encoderImpl_decode = \c -> (Left <$> _encoderImpl_decode vf c) `catchError` \_ -> Right <$> _encoderImpl_decode vg c
    }

enum1Encoder
  :: ( Universe (Some p)
     , GShow p
     , GCompare p
     , MonadError Text check
     , MonadError Text parse
     , Ord r
     , Show r
     )
  => (forall a. p a -> r) -> Encoder check parse (Some p) r
enum1Encoder f = enumEncoder $ \(Some p) -> f p

-- | Encode an enumerable, bounded type.  WARNING: Don't use this on types that
-- have a large number of values - it will use a lot of memory.
enumEncoder :: forall parse check p r. (Universe p, Show p, Ord p, Ord r, MonadError Text parse, MonadError Text check, Show r) => (p -> r) -> Encoder check parse p r
enumEncoder f = Encoder $ do
  let reversed = Map.fromListWith (<>) [ (f p, Set.singleton p) | p <- universe ]
      checkSingleton k vs = case Set.toList vs of
        [] -> error "enumEncoder: empty reverse mapping; should be impossible"
        [e] -> Success e
        _ -> Failure $ Map.singleton k vs
      showRedundant :: r -> Set p -> [Text]
      showRedundant k vs = ("  " <> tshow k <> " can decode to any of:")
        : fmap (("    "<>) . tshow) (Set.toList vs)
  case itraverse checkSingleton reversed :: Validation (Map r (Set p)) (Map r p) of
    Failure ambiguousEntries -> throwError $ T.unlines $
      "enumEncoder: ambiguous encodings detected:" : concat (Map.elems $ imap showRedundant ambiguousEntries)
    Success m -> pure $ EncoderImpl
      { _encoderImpl_decode = \r -> case Map.lookup r m of
          Just a -> pure a
          Nothing -> throwError $ "enumEncoder: not recognized: " <> tshow r --TODO: Report this as a better type
      , _encoderImpl_encode = f
      }

unitEncoder :: (Applicative check, MonadError Text parse, Show r, Eq r) => r -> Encoder check parse () r
unitEncoder expected = unsafeMkEncoder $ EncoderImpl
  { _encoderImpl_decode = \obtained ->
      if obtained == expected
      then pure ()
      else throwError $ "endEncoderImpl: expected " <> tshow expected <> ", got " <> tshow obtained
  , _encoderImpl_encode = \_ -> expected
  }

singlePathSegmentEncoder :: (Applicative check, MonadError Text parse) => Encoder check parse Text PageName
singlePathSegmentEncoder = pathOnlyEncoder . singletonListEncoder

pathOnlyEncoderIgnoringQuery :: (Applicative check, MonadError Text parse) => Encoder check parse [Text] PageName
pathOnlyEncoderIgnoringQuery = unsafeMkEncoder $ EncoderImpl
  { _encoderImpl_decode = \(path, _query) -> pure path
  , _encoderImpl_encode = \path -> (path, mempty)
  }

pathOnlyEncoder :: (Applicative check, MonadError Text parse) => Encoder check parse [Text] PageName
pathOnlyEncoder = second (unitEncoder mempty) . coidr

queryOnlyEncoder :: (Applicative check, MonadError Text parse) => Encoder check parse (Map Text (Maybe Text)) PageName
queryOnlyEncoder = first (unitEncoder []) . coidl

singletonListEncoder :: (Applicative check, MonadError Text parse) => Encoder check parse a [a]
singletonListEncoder = unsafeMkEncoder $ EncoderImpl
  { _encoderImpl_decode = \case
      [a] -> pure a
      l -> throwError $ "singletonListEncoderImpl: expected one item, got " <> tshow (length l)
  , _encoderImpl_encode = (:[])
  }

splitTextNonEmpty :: Text -> Text -> NonEmpty Text
splitTextNonEmpty separator v = case T.splitOn separator v of
  [] -> error "splitTextNonEmpty: Data.Text.splitOn should never return an empty list"
  h : t -> h :| t

--TODO: To know this is reversible, we must know that the separator isn't included anywhere in the input text
pathSegmentsTextEncoder :: (Applicative check, Applicative parse) => Encoder check parse (NonEmpty Text) Text
pathSegmentsTextEncoder = unsafeMkEncoder $ EncoderImpl
  { _encoderImpl_encode = T.intercalate "/" . fmap (urlEncodeText False) . toList
  , _encoderImpl_decode = pure . fmap (urlDecodeText False) . splitTextNonEmpty "/"
  }

queryParametersTextEncoder :: (Applicative check, Applicative parse) => Encoder check parse [(Text, Maybe Text)] Text
queryParametersTextEncoder = Encoder $ pure $ EncoderImpl
  { _encoderImpl_encode = \case
      [] -> ""
      params -> T.intercalate "&" (fmap encodeParameter params)
  , _encoderImpl_decode = pure . \case
      "" -> []
      encoded ->
        let h :| t = splitTextNonEmpty "&" encoded
        in fmap decodeParameter $ h : t
  }
  where
    encodeParameter (k, mv) = urlEncodeText True k <> case mv of
      Nothing -> ""
      Just v -> "=" <> urlEncodeText True v
    decodeParameter t =
      let (k, eqV) = T.breakOn "=" t
          mv = T.stripPrefix "=" eqV
      in (urlDecodeText True k, urlDecodeText True <$> mv)

urlEncodeText :: Bool -> Text -> Text
urlEncodeText q = T.decodeUtf8 . urlEncode q . T.encodeUtf8

urlDecodeText :: Bool -> Text -> Text
urlDecodeText q = T.decodeUtf8 . urlDecode q . T.encodeUtf8

listToNonEmptyEncoder :: (Applicative check, Applicative parse, Monoid a, Eq a) => Encoder check parse [a] (NonEmpty a)
listToNonEmptyEncoder = Encoder $ pure $ EncoderImpl
  { _encoderImpl_encode = \case
      [] -> mempty :| []
      h : t -> h :| t
  , _encoderImpl_decode = \(h :| t) -> pure $
      if h == mempty
      then []
      else h : t
  }

prefixTextEncoder :: (Applicative check, MonadError Text parse) => Text -> Encoder check parse Text Text
prefixTextEncoder p = Encoder $ pure $ EncoderImpl
  { _encoderImpl_encode = mappend p
  , _encoderImpl_decode = \v -> case T.stripPrefix p v of
      Nothing -> throwError $ "prefixTextEncoder: wrong prefix; expected " <> tshow p <> ", got " <> tshow (T.take (T.length p) v)
      Just stripped -> pure stripped
  }

prefixNonemptyTextEncoder :: (Applicative check, MonadError Text parse) => Text -> Encoder check parse Text Text
prefixNonemptyTextEncoder p = Encoder $ pure $ EncoderImpl
  { _encoderImpl_encode = \case
      "" -> ""
      v -> p <> v
  , _encoderImpl_decode = \case
      "" -> pure ""
      v -> case T.stripPrefix p v of
        Nothing -> throwError $ "prefixTextEncoder: wrong prefix; expected " <> tshow p
        Just stripped -> pure stripped
  }

unpackTextEncoder :: (Applicative check, Applicative parse) => Encoder check parse Text String
unpackTextEncoder = Encoder $ pure $ EncoderImpl
  { _encoderImpl_encode = T.unpack
  , _encoderImpl_decode = pure . T.pack
  }

toListMapEncoder :: (Applicative check, Applicative parse, Ord k) => Encoder check parse (Map k v) [(k, v)]
toListMapEncoder = Encoder $ pure $ EncoderImpl
  { _encoderImpl_encode = Map.toList
  , _encoderImpl_decode = pure . Map.fromList --TODO: Should we be stricter about repeated keys?
  }

joinPairTextEncoder :: (MonadError Text check, MonadError Text parse) => Text -> Encoder check parse (Text, Text) Text
joinPairTextEncoder = Encoder . \case
  "" -> throwError "joinPairTextEncoder: empty separator"
  separator -> pure $ EncoderImpl
    { _encoderImpl_encode = \(k, v) -> k <> separator <> v
    , _encoderImpl_decode = \r ->
        let (kt, vt) = T.breakOn separator r
        in case vt of
          -- The separator was not found
          "" -> throwError $ "joinPairTextEncoder: separator not found; expected " <> tshow separator
          _ -> return (kt, T.drop (T.length separator) vt)
    }

-- This slight generalization of 'rPrism' happens to be enough to write all our
-- prism combinators so far.
dSumPrism
  :: forall f f' g
  .  (forall a. Prism' (f a) (f' a))
  -> Prism' (DSum f g) (DSum f' g)
dSumPrism p = prism'
  (\(f' :=> x) -> f' ^. re p :=> x)
  (\(f :=> x) -> (:=> x) <$> (f ^? p))

-- already in obelisk
rPrism
  :: forall f f'
  .  (forall a. Prism' (f a) (f' a))
  -> Prism' (R f) (R f')
rPrism p = dSumPrism p

dSumPrism'
  :: forall f g a
  .  (forall b. Prism' (f b) (a :~: b))
  -> Prism' (DSum f g) (g a)
dSumPrism' p = dSumPrism p . iso (\(Refl :=> b) -> b) (Refl :=>)

dSumGEqPrism
  :: GEq f
  => f a
  -> Prism' (DSum f g) (g a)
dSumGEqPrism variant = dSumPrism' $ prism' (\Refl -> variant) (\x -> geq variant x)

-- | Given a 'tag :: f a', make a prism for 'R f'. This generalizes the usual
-- prisms for a sum type (the ones that 'mkPrisms' would make), just as 'R'
-- generalized a usual sum type.
--
-- [This is given the '_R' name of the "cannonical" prism not because it is the
-- most general, but because it seems the most useful for routes, and 'R' itself
-- trades generality for route-specificity.]
_R
  :: GEq f
  => f a
  -> Prism' (R f) a
_R variant = dSumGEqPrism variant . iso runIdentity Identity

-- | An encoder that only works on the items available via the prism. An error will be thrown in the parse monad
-- if the prism doesn't match.
prismEncoder :: (Applicative check, MonadError Text parse) => Prism' b a -> Encoder check parse a b
prismEncoder p = unsafeMkEncoder $ EncoderImpl
  { _encoderImpl_encode = (^. re p)
  , _encoderImpl_decode = \r -> case r ^? p of
      Just a -> pure a
      Nothing -> throwError "prismEncoder: value is not present in the prism"
  }

-- | A URL path and query string, in which trailing slashes don't matter in the path
-- and duplicate query parameters are not allowed. A final goal of encoders using this library
-- will frequently be to produce this.
type PageName = ([Text], Map Text (Maybe Text))

-- | A path (separated by slashes), and a query string.
type PathQuery = (String, String)

-- | Encode a PageName into a path and query string.
pageNameEncoder :: (Applicative check, MonadError Text parse) => Encoder check parse PageName PathQuery
pageNameEncoder = bimap
  (unpackTextEncoder . prefixTextEncoder "/" . pathSegmentsTextEncoder . listToNonEmptyEncoder)
  (unpackTextEncoder . prefixNonemptyTextEncoder "?" . queryParametersTextEncoder . toListMapEncoder)

-- | Handle an error in parsing, for example, in order to redirect to a 404 page.
handleEncoder
  :: (Functor check)
  => (e -> a)
  -> Encoder check (Either e) a b
  -> Encoder check Identity a b
handleEncoder recover e = Encoder $ do
  i <- unEncoder e
  return $ i
    { _encoderImpl_decode = \a -> pure $ case _encoderImpl_decode i a of
      Right r -> r
      Left err -> recover err
    }

--------------------------------------------------------------------------------
-- Actual obelisk route info
--------------------------------------------------------------------------------

-- | The typical full route type comprising all of an Obelisk application's routes.
-- Parameterised by the top level GADTs that define backend and frontend routes, respectively.
data FullRoute :: (* -> *) -> (* -> *) -> * -> * where
  FullRoute_Backend :: br a -> FullRoute br fr a
  FullRoute_Frontend :: ObeliskRoute fr a -> FullRoute br fr a

instance (GShow br, GShow fr) => GShow (FullRoute br fr) where
  gshowsPrec p = \case
    FullRoute_Backend x -> showParen (p > 10) (showString "FullRoute_Backend " . gshowsPrec 11 x)
    FullRoute_Frontend x -> showParen (p > 10) (showString "FullRoute_Frontend " . gshowsPrec 11 x)

instance (GEq br, GEq fr) => GEq (FullRoute br fr) where
  geq (FullRoute_Backend x) (FullRoute_Backend y) = geq x y
  geq (FullRoute_Frontend x) (FullRoute_Frontend y) = geq x y
  geq _ _ = Nothing

instance (GCompare br, GCompare fr) => GCompare (FullRoute br fr) where
  gcompare (FullRoute_Backend _) (FullRoute_Frontend _) = GLT
  gcompare (FullRoute_Frontend _) (FullRoute_Backend _) = GGT
  gcompare (FullRoute_Backend x) (FullRoute_Backend y) = gcompare x y
  gcompare (FullRoute_Frontend x) (FullRoute_Frontend y) = gcompare x y

instance (UniverseSome br, UniverseSome fr) => UniverseSome (FullRoute br fr) where
  universeSome = [Some (FullRoute_Backend x) | Some x <- universeSome] 
              ++ [Some (FullRoute_Frontend x) | Some x <- universeSome]

-- | Build the typical top level application route encoder from a route for handling 404's,
-- and segment encoders for backend and frontend routes.
mkFullRouteEncoder
  :: (GCompare br, GCompare fr, GShow br, GShow fr, UniverseSome br, UniverseSome fr)
  => R (FullRoute br fr) -- ^ 404 handler
  -> (forall a. br a -> SegmentResult (Either Text) (Either Text) a) -- ^ How to encode a single backend route segment
  -> (forall a. fr a -> SegmentResult (Either Text) (Either Text) a) -- ^ How to encode a single frontend route segment
  -> Encoder (Either Text) Identity (R (FullRoute br fr)) PageName
mkFullRouteEncoder missing backendSegment frontendSegment = handleEncoder (const missing) $
  pathComponentEncoder $ \case
    FullRoute_Backend backendRoute -> backendSegment backendRoute
    FullRoute_Frontend obeliskRoute -> obeliskRouteSegment obeliskRoute frontendSegment

-- | A type which can represent Obelisk-specific resource routes, in addition to application specific routes which serve your
-- frontend.
data ObeliskRoute :: (* -> *) -> * -> * where
  -- We need to have the `f a` as an argument here, because otherwise we have no way to specifically check for overlap between us and the given encoder
  ObeliskRoute_App :: f a -> ObeliskRoute f a
  ObeliskRoute_Resource :: ResourceRoute a -> ObeliskRoute f a

instance UniverseSome f => UniverseSome (ObeliskRoute f) where
  universeSome = concat
    [ (\(Some x) -> Some (ObeliskRoute_App x)) <$> universe
    , (\(Some x) -> Some (ObeliskRoute_Resource x)) <$> universe
    ]

instance GEq f => GEq (ObeliskRoute f) where
  geq (ObeliskRoute_App x) (ObeliskRoute_App y) = geq x y
  geq (ObeliskRoute_Resource x) (ObeliskRoute_Resource y) = geq x y
  geq _ _ = Nothing

instance GCompare f => GCompare (ObeliskRoute f) where
  gcompare (ObeliskRoute_App x) (ObeliskRoute_App y) = gcompare x y
  gcompare (ObeliskRoute_Resource x) (ObeliskRoute_Resource y) = gcompare x y
  gcompare (ObeliskRoute_App _) (ObeliskRoute_Resource _) = GLT
  gcompare (ObeliskRoute_Resource _) (ObeliskRoute_App _) = GGT

-- | A type representing the various resource routes served by Obelisk. These can in principle map to any physical routes you want,
-- but sane defaults are provided by 'resourceRouteSegment'
data ResourceRoute :: * -> * where
  ResourceRoute_Static :: ResourceRoute [Text] -- This [Text] represents the *path in our static files directory*, not necessarily the URL path that the asset gets served at (although that will often be "/static/this/text/thing")
  ResourceRoute_Ghcjs :: ResourceRoute [Text]
  ResourceRoute_JSaddleWarp :: ResourceRoute (R JSaddleWarpRoute)
  ResourceRoute_Version :: ResourceRoute ()

-- | If there are no additional backend routes in your app (i.e. ObeliskRoute gives you all the routes you need),
-- this constructs a suitable 'Encoder' to use for encoding routes to 'PageName's. If you do have additional backend routes,
-- you'll want to use 'pathComponentEncoder' yourself, applied to a function that will likely use obeliskRouteSegment in order to
-- handle the ObeliskRoute case (i.e. Obelisk resource routes and app frontend routes).
obeliskRouteEncoder :: forall check parse appRoute.
     ( Universe (Some (ObeliskRoute appRoute))
     , GCompare (ObeliskRoute appRoute)
     , GShow appRoute
     , MonadError Text check
     , check ~ parse --TODO: Get rid of this
     )
  => (forall a. appRoute a -> SegmentResult check parse a)
  -> Encoder check parse (R (ObeliskRoute appRoute)) PageName
obeliskRouteEncoder appRouteSegment = pathComponentEncoder $ \r ->
  obeliskRouteSegment r appRouteSegment

-- | From a function which explains how app-specific frontend routes translate into segments, produce a function which does the
-- same for ObeliskRoute. This uses the given function for the 'ObeliskRoute_App' case, and 'resourceRouteSegment' for the
-- 'ObeliskRoute_Resource' case.
obeliskRouteSegment :: forall check parse appRoute a.
     (MonadError Text check, MonadError Text parse)
  => ObeliskRoute appRoute a
  -> (forall b. appRoute b -> SegmentResult check parse b)
  -> SegmentResult check parse a
obeliskRouteSegment r appRouteSegment = case r of
  ObeliskRoute_App appRoute -> appRouteSegment appRoute
  ObeliskRoute_Resource resourceRoute -> resourceRouteSegment resourceRoute

-- | A function which gives a sane default for how to encode Obelisk resource routes. It's given in this form, because it will
-- be combined with other such segment encoders before 'pathComponentEncoder' turns it into a proper 'Encoder'.
resourceRouteSegment :: (MonadError Text check, MonadError Text parse) => ResourceRoute a -> SegmentResult check parse a
resourceRouteSegment = \case
  ResourceRoute_Static -> PathSegment "static" $ pathOnlyEncoderIgnoringQuery
  ResourceRoute_Ghcjs -> PathSegment "ghcjs" $ pathOnlyEncoder
  ResourceRoute_JSaddleWarp -> PathSegment "jsaddle" $ jsaddleWarpRouteEncoder
  ResourceRoute_Version -> PathSegment "version" $ unitEncoder mempty

data JSaddleWarpRoute :: * -> * where
  JSaddleWarpRoute_JavaScript :: JSaddleWarpRoute ()
  JSaddleWarpRoute_WebSocket :: JSaddleWarpRoute ()
  JSaddleWarpRoute_Sync :: JSaddleWarpRoute [Text]

jsaddleWarpRouteEncoder :: (MonadError Text check, MonadError Text parse) => Encoder check parse (R JSaddleWarpRoute) PageName
jsaddleWarpRouteEncoder = pathComponentEncoder $ \case
  JSaddleWarpRoute_JavaScript -> PathSegment "jsaddle.js" $ unitEncoder mempty
  JSaddleWarpRoute_WebSocket ->  PathEnd $ unitEncoder mempty
  JSaddleWarpRoute_Sync -> PathSegment "sync" $ pathOnlyEncoder

instance GShow appRoute => GShow (ObeliskRoute appRoute) where
  gshowsPrec prec = \case
    ObeliskRoute_App appRoute -> showParen (prec > 10) $
      showString "ObeliskRoute_App " . gshowsPrec 11 appRoute
    ObeliskRoute_Resource appRoute -> showParen (prec > 10) $
      showString "ObeliskRoute_Resource " . gshowsPrec 11 appRoute

data IndexOnlyRoute :: * -> * where
  IndexOnlyRoute :: IndexOnlyRoute ()

indexOnlyRouteSegment :: (Applicative check, MonadError Text parse) => IndexOnlyRoute a -> SegmentResult check parse a
indexOnlyRouteSegment = \case
  IndexOnlyRoute -> PathEnd $ unitEncoder mempty

indexOnlyRouteEncoder :: (MonadError Text check, MonadError Text parse) => Encoder check parse (R IndexOnlyRoute) PageName
indexOnlyRouteEncoder = pathComponentEncoder indexOnlyRouteSegment

someSumEncoder :: (Applicative check, Applicative parse) => Encoder check parse (Some (Sum a b)) (Either (Some a) (Some b))
someSumEncoder = Encoder $ pure $ EncoderImpl
  { _encoderImpl_encode = \(Some t) -> case t of
      InL l -> Left $ Some l
      InR r -> Right $ Some r
  , _encoderImpl_decode = pure . \case
      Left (Some l) -> Some (InL l)
      Right (Some r) -> Some (InR r)
  }

data Void1 :: * -> * where {}

instance Universe (Some Void1) where
  universe = []

void1Encoder :: (Applicative check, MonadError Text parse) => Encoder check parse (Some Void1) a
void1Encoder = Encoder $ pure $ EncoderImpl
  { _encoderImpl_encode = \case
      Some f -> case f of {}
  , _encoderImpl_decode = \_ -> throwError "void1Encoder: can't decode anything"
  }

instance GShow Void1 where
  gshowsPrec _ = \case {}

concat <$> mapM deriveRouteComponent
  [ ''ResourceRoute
  , ''JSaddleWarpRoute
  , ''IndexOnlyRoute
  ]

makePrisms ''ObeliskRoute
makePrisms ''FullRoute
deriveGEq ''Void1
deriveGCompare ''Void1

-- | Given a backend route and a checked route encoder, render the route (path
-- and query string). See 'checkEncoder' for how to produce a checked encoder.
renderBackendRoute
  :: forall br a.
     Encoder Identity Identity (R (FullRoute br a)) PageName
  -> R br
  -> Text
renderBackendRoute enc = renderObeliskRoute enc . hoistR FullRoute_Backend

-- | Renders a frontend route with the supplied checked encoder
renderFrontendRoute
  :: forall a fr.
     Encoder Identity Identity (R (FullRoute a fr)) PageName
  -> R fr
  -> Text
renderFrontendRoute enc = renderObeliskRoute enc . hoistR (FullRoute_Frontend . ObeliskRoute_App)

-- | Renders a route of the form typically found in an Obelisk project
renderObeliskRoute
  :: forall a b.
     Encoder Identity Identity (R (FullRoute a b)) PageName
  -> R (FullRoute a b)
  -> Text
renderObeliskRoute e r =
  let enc :: Encoder Identity (Either Text) (R (FullRoute a b)) PathQuery
      enc = (pageNameEncoder . hoistParse (pure . runIdentity) e)
  in (T.pack . uncurry (<>)) $ encode enc r

readShowEncoder :: (MonadError Text parse, Read a, Show a, Applicative check) => Encoder check parse a PageName
readShowEncoder = singlePathSegmentEncoder . unsafeTshowEncoder

integralEncoder :: (MonadError Text parse, Applicative check, Integral a) => Encoder check parse a Integer
integralEncoder = prismEncoder (Numeric.Lens.integral)

pathSegmentEncoder :: (MonadError Text parse, Applicative check, Cons as as a a) =>
  Encoder check parse (a, (as, b)) (as, b)
pathSegmentEncoder = first (prismEncoder _Cons) . disassociate

newtype Decoder check parse b a = Decoder { toEncoder :: Encoder check parse a b }

dmapEncoder :: forall check parse k k' v.
   ( Monad check
   , MonadError Text parse
   , Universe (Some k')
   , Ord k
   , GCompare k'
   , GShow k'
   )
  => Encoder check parse (Some k') k
  -> (forall v'. k' v' -> Encoder check parse v' v)
  -> Encoder check parse (DMap k' Identity) (Map k v)
dmapEncoder keyEncoder' valueEncoderFor = unsafeEncoder $ do
  keyEncoder :: Encoder Identity parse (Some k') k <- checkEncoder keyEncoder'
  valueDecoders :: DMap k' (Decoder Identity parse v) <- fmap DMap.fromList . forM universe $ \(Some (k' :: k' t)) -> do
    ve :: Encoder Identity parse t v <- checkEncoder (valueEncoderFor k')
    return $ (k' :: k' t) :=> (Decoder ve :: Decoder Identity parse v t)
  let keyError k = "dmapEncoder: key `" <> k <> "' was missing from the Universe instance for its type."
  return $ EncoderImpl
    { _encoderImpl_encode = \dm -> Map.fromList $ do
        ((k' :: k' t) :=> Identity v') <- DMap.toList dm
        return ( encode keyEncoder (Some k')
               , encode (toEncoder (DMap.findWithDefault (error . keyError $ gshow k') k' valueDecoders)) v'
               )
    , _encoderImpl_decode = \m -> fmap DMap.fromList . forM (Map.toList m) $ \(k,v) -> do
          tryDecode keyEncoder k >>= \case
            Some (k' :: k' t) -> case DMap.lookup k' valueDecoders of
              Nothing -> throwError . T.pack . keyError $ gshow k'
              Just (Decoder e) -> do
                v' <- tryDecode e v
                return (k' :=> Identity v')
    }

fieldMapEncoder :: forall check parse r.
   ( Applicative check
   , MonadError Text parse
   , HasFields r
   , Universe (Some (Field r))
   , GShow (Field r)
   , GCompare (Field r)
   )
  => Encoder check parse r (DMap (Field r) Identity)
fieldMapEncoder = unsafeEncoder $ do
  pure $ EncoderImpl
    { _encoderImpl_encode = \r -> DMap.fromList [ f :=> Identity (indexField r f) | Some f <- universe ]
    , _encoderImpl_decode = \dm -> tabulateFieldsA $ \f -> do
      case DMap.lookup f dm of
        Nothing -> throwError $ "fieldMapEncoder: Couldn't find key for `" <> T.pack (gshow f) <> "' in DMap."
        Just (Identity v) -> return v
    }

-- this is in base 4.12 (GHC 8.6);
newtype Ap f a = Ap {getAp :: f a}

instance (Applicative f, Semigroup a) => Semigroup (Ap f a) where
  Ap x <> Ap y = Ap (liftA2 (<>) x y)

instance (Applicative f, Monoid a) => Monoid (Ap f a) where
  mappend = (<>)
  mempty = Ap (pure mempty)

pathFieldEncoder :: forall a p check parse . (HasFields a, Monad check, MonadError Text parse, GCompare (Field a)) => (forall x. Field a x -> Encoder check parse x p) -> Encoder check parse (a, [p]) [p]
pathFieldEncoder fieldEncoder = unsafeEncoder $ do
  fieldEncoderPureMap :: DMap.DMap (Field a) (Decoder Identity parse p) <- getAp $ getConst $ tabulateFieldsA @a $ \f -> Const (Ap $ fmap (DMap.singleton f . Decoder) $ (checkEncoder @Identity) $ fieldEncoder f)
  let fieldEncoderPure :: forall x. Field a x -> Encoder Identity parse x p
      fieldEncoderPure f = toEncoder (DMap.findWithDefault (error "bad") f fieldEncoderPureMap)
  pure $ EncoderImpl
    { _encoderImpl_encode = \(x, rest) -> execWriter $ do
      _ <- traverseWithField (\f x_i -> tell (pure $ encode (fieldEncoderPure f) x_i) *> pure x_i) x
      tell rest
    , _encoderImpl_decode = State.runStateT $ tabulateFieldsA $ \f -> State.get >>= \case
      [] -> throwError $ T.pack "not enough path components"
      p:ps -> do
        State.put ps
        lift $ tryDecode (fieldEncoderPure f) p
    }

-- | Use ToJSON/FromJSON to encode to Text. The correctness of this encoder is dependent on the encoding being injective and round-tripping correctly.
jsonEncoder :: forall check parse r.
  ( ToJSON r
  , FromJSON r
  , Applicative check
  , MonadError Text parse
  )
  => Encoder check parse r Text
jsonEncoder = unsafeEncoder $ do
  pure $ EncoderImpl
    { _encoderImpl_encode = \r -> T.decodeUtf8 . BSL.toStrict $ Aeson.encode r
    , _encoderImpl_decode = \t -> case Aeson.eitherDecodeStrict $ T.encodeUtf8 t of
        Left err -> throwError ("jsonEncoder: " <> T.pack err)
        Right x -> return x
    }

-- Useful for app server integration.
-- p must not start with slashes
byteStringsToPageName :: BS.ByteString -> BS.ByteString -> PageName
byteStringsToPageName p q =
  let pageNameEncoder' :: Encoder Identity Identity PageName (String, String)
      pageNameEncoder' = bimap
        (unpackTextEncoder . pathSegmentsTextEncoder . listToNonEmptyEncoder)
        (unpackTextEncoder . queryParametersTextEncoder . toListMapEncoder)
  in decode pageNameEncoder' (T.unpack (T.decodeUtf8 p), T.unpack (T.decodeUtf8 q))

--TODO: decodeURIComponent as appropriate<|MERGE_RESOLUTION|>--- conflicted
+++ resolved
@@ -21,12 +21,9 @@
 module Obelisk.Route
   ( R
   , pattern (:/)
-<<<<<<< HEAD
   , (?/)
-=======
   , (:.)
   , pattern (:.)
->>>>>>> 81c31de7
   , hoistR
   , PageName
   , PathQuery
@@ -889,7 +886,7 @@
   gcompare (FullRoute_Frontend x) (FullRoute_Frontend y) = gcompare x y
 
 instance (UniverseSome br, UniverseSome fr) => UniverseSome (FullRoute br fr) where
-  universeSome = [Some (FullRoute_Backend x) | Some x <- universeSome] 
+  universeSome = [Some (FullRoute_Backend x) | Some x <- universeSome]
               ++ [Some (FullRoute_Frontend x) | Some x <- universeSome]
 
 -- | Build the typical top level application route encoder from a route for handling 404's,
