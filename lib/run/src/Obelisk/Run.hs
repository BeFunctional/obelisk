--- conflicted
+++ resolved
@@ -23,11 +23,6 @@
 import qualified Data.ByteString as BS
 import qualified Data.ByteString.Char8 as BSC
 import qualified Data.ByteString.Lazy.Char8 as BSLC
-<<<<<<< HEAD
-=======
-import Data.Char (ord)
-import Data.Dependent.Sum (DSum (..))
->>>>>>> b57e9164
 import Data.Functor.Identity
 import Data.List (uncons)
 import Data.Map (Map)
@@ -53,10 +48,6 @@
 import Network.WebSockets.Connection (defaultConnectionOptions)
 import qualified Obelisk.Asset.Serve.Snap as Snap
 import Obelisk.Backend
-<<<<<<< HEAD
-=======
-import Obelisk.ExecutableConfig.Backend
->>>>>>> b57e9164
 import Obelisk.Frontend
 import Obelisk.Route.Frontend
 import Reflex.Dom.Core
@@ -83,7 +74,6 @@
   case checkEncoder $ _backend_routeEncoder backend of
     Left e -> hPutStrLn stderr $ "backend error:\n" <> T.unpack e
     Right validFullEncoder -> do
-<<<<<<< HEAD
       publicConfigs <- getPublicConfigs
       backendTid <- forkIO $ handle handleBackendErr $ withArgs ["--quiet", "--port", show port] $ do
         _backend_run backend $ \serveRoute -> do
@@ -95,28 +85,11 @@
                   serveDefaultObeliskApp (mkRouteToUrl validFullEncoder) serveStaticAsset frontend publicConfigs $ obeliskRoute :/ a
       let conf = defRunConfig { _runConfig_redirectPort = port }
       runWidget conf publicConfigs frontend validFullEncoder `finally` killThread backendTid
-=======
-      configs <- getComponentConfigs
-      backendTid <- forkIO $ handle handleBackendErr $ withArgs ["--quiet", "--port", show port] $ do
-        runBackendConfigsT (_componentConfigs_backend configs) $
-          _backend_run backend $ \serveRoute -> do
-            runSnapWithCommandLineArgs $ do
-              getRouteWith validFullEncoder >>= \case
-                Identity r -> case r of
-                  InL backendRoute :=> Identity a ->
-                    runBackendConfigsT (_componentConfigs_backend configs) $
-                      serveRoute $ backendRoute :/ a
-                  InR obeliskRoute :=> Identity a ->
-                    serveDefaultObeliskApp (mkRouteToUrl validFullEncoder) serveStaticAsset frontend (_componentConfigs_frontend configs) $ obeliskRoute :/ a
-      let conf = defRunConfig { _runConfig_redirectPort = port }
-      runWidget conf (_componentConfigs_frontend configs) frontend validFullEncoder `finally` killThread backendTid
->>>>>>> b57e9164
 
 -- Convenience wrapper to handle path segments for 'Snap.serveAsset'
 runServeAsset :: FilePath -> [Text] -> Snap ()
 runServeAsset rootPath = Snap.serveAsset "" rootPath . T.unpack . T.intercalate "/"
 
-<<<<<<< HEAD
 getConfigRoute :: Map Text ByteString -> Either Text URI
 getConfigRoute configs = case Map.lookup "common/route" configs of
     Just r -> 
@@ -134,28 +107,6 @@
   -> IO ()
 runWidget conf configs frontend validFullEncoder = do
   uri <- either (fail . T.unpack) pure $ getConfigRoute configs
-=======
-getConfigRoute :: Map Text Text -> IO (Maybe URI)
-getConfigRoute configs = case Map.lookup "config/common/route" configs of
-  Just r -> case URI.mkURI $ T.strip r of
-    Just route -> pure $ Just route
-    Nothing -> do
-      putStrLn $ "Route is invalid: " <> show r
-      pure Nothing
-  Nothing -> pure Nothing
-
-defAppUri :: URI
-defAppUri = fromMaybe (error "defAppUri") $ URI.mkURI "http://127.0.0.1:8000"
-
-runWidget
-  :: RunConfig
-  -> Map Text Text
-  -> Frontend (R route)
-  -> Encoder Identity Identity (R (Sum backendRoute (ObeliskRoute route))) PageName
-  -> IO ()
-runWidget conf configs frontend validFullEncoder = do
-  uri <- fromMaybe defAppUri <$> getConfigRoute configs
->>>>>>> b57e9164
   let port = fromIntegral $ fromMaybe 80 $ uri ^? uriAuthority . _Right . authPort . _Just
       redirectHost = _runConfig_redirectHost conf
       redirectPort = _runConfig_redirectPort conf
@@ -171,63 +122,41 @@
         runSettingsSocket settings skt app)
 
 obeliskApp
-<<<<<<< HEAD
   :: forall frontendRoute backendRoute
   .  Map Text ByteString
   -> ConnectionOptions
   -> Frontend (R frontendRoute)
   -> Encoder Identity Identity (R (FullRoute backendRoute frontendRoute)) PageName
-=======
-  :: forall route backendRoute
-  .  Map Text Text
-  -> ConnectionOptions
-  -> Frontend (R route)
-  -> Encoder Identity Identity (R (Sum backendRoute (ObeliskRoute route))) PageName
->>>>>>> b57e9164
   -> URI
   -> Application
   -> IO Application
 obeliskApp configs opts frontend validFullEncoder uri backend = do
-<<<<<<< HEAD
   let mode = FrontendMode
         { _frontendMode_hydrate = True
         , _frontendMode_adjustRoute = False
         }
       entryPoint = do
         runFrontendWithConfigsAndCurrentRoute mode configs validFullEncoder frontend
-=======
-  let entryPoint = do
-        removeHTMLConfigs
-        runFrontendWithConfigs configs validFullEncoder frontend
->>>>>>> b57e9164
         syncPoint
   jsaddlePath <- URI.mkPathPiece "jsaddle"
   let jsaddleUri = BSLC.fromStrict $ URI.renderBs $ uri & uriPath %~ (<>[jsaddlePath])
   Right (jsaddleWarpRouteValidEncoder :: Encoder Identity (Either Text) (R JSaddleWarpRoute) PageName) <- return $ checkEncoder jsaddleWarpRouteEncoder
   jsaddle <- jsaddleWithAppOr opts entryPoint $ \_ sendResponse -> sendResponse $ W.responseLBS H.status500 [("Content-Type", "text/plain")] "obeliskApp: jsaddle got a bad URL"
-  return $ \req sendResponse -> case tryDecode validFullEncoder $ byteStringsToPageName (BS.dropWhile (== (fromIntegral $ ord '/')) $ W.rawPathInfo req) (BS.drop 1 $ W.rawQueryString req) of
+  return $ \req sendResponse -> case tryDecode validFullEncoder $ byteStringsToPageName (BS.dropWhile (== (fromIntegral $ fromEnum '/')) $ W.rawPathInfo req) (BS.drop 1 $ W.rawQueryString req) of
     Identity r -> case r of
       FullRoute_Frontend (ObeliskRoute_Resource ResourceRoute_JSaddleWarp) :/ jsaddleRoute -> case jsaddleRoute of
         JSaddleWarpRoute_JavaScript :/ () -> sendResponse $ W.responseLBS H.status200 [("Content-Type", "application/javascript")] $ jsaddleJs' (Just jsaddleUri) False
         _ -> flip jsaddle sendResponse $ req
           { W.pathInfo = fst $ encode jsaddleWarpRouteValidEncoder jsaddleRoute
           }
-<<<<<<< HEAD
       FullRoute_Frontend (ObeliskRoute_App appRouteComponent) :/ appRouteRest -> do
-=======
-      InR (ObeliskRoute_App appRouteComponent) :=> Identity appRouteRest -> do
->>>>>>> b57e9164
         let cookies = maybe [] parseCookies $ lookup (fromString "Cookie") (W.requestHeaders req)
         html <- renderJsaddleFrontend configs cookies (mkRouteToUrl validFullEncoder) (appRouteComponent :/ appRouteRest) frontend
         sendResponse $ W.responseLBS H.status200 [("Content-Type", staticRenderContentType)] $ BSLC.fromStrict html
       _ -> backend req sendResponse
 
 renderJsaddleFrontend
-<<<<<<< HEAD
   :: Map Text ByteString
-=======
-  :: Map Text Text
->>>>>>> b57e9164
   -> Cookies
   -> (route -> Text)
   -> route
