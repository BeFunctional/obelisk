--- conflicted
+++ resolved
@@ -228,13 +228,8 @@
   Process.ShellCommand str -> T.pack str
   Process.RawCommand c as -> processToShellString c as
   where
-<<<<<<< HEAD
     processToShellString cmd args = T.pack $ unwords $
       map (BSU.toString . bytes . bash . BSU.fromString) (cmd : args)
-=======
-    processToShellString cmd args = T.unwords $ map quoteAndEscape (cmd : args)
-    quoteAndEscape x = "'" <> T.replace "'" "'\''" (T.pack x) <> "'"
 
 reconstructProcSpec :: ProcessSpec -> Text
-reconstructProcSpec = reconstructCommand . Process.cmdspec . _processSpec_createProcess
->>>>>>> 0665ab20
+reconstructProcSpec = reconstructCommand . Process.cmdspec . _processSpec_createProcess