--- conflicted
+++ resolved
@@ -9,20 +9,12 @@
 -- | An extension of `System.Process` that integrates with logging (`Obelisk.CLI.Logging`)
 -- and is thus spinner friendly.
 module Obelisk.CliApp.Process
-<<<<<<< HEAD
-  ( ProcessFailure (..)
-  , AsProcessFailure (..)
-  , readProcessAndLogStderr
-  , readProcessAndLogOutput
-  , readProcessJSONAndLogStderr
-  , readCreateProcessWithExitCode
-=======
   ( AsProcessFailure (..)
+  , ProcessFailure (..)
   , ProcessFailure (..)
   , ProcessSpec (..)
   , callCommand
   , callProcess
->>>>>>> 678d2d60
   , callProcessAndLogOutput
   , createProcess
   , createProcess_
@@ -31,6 +23,7 @@
   , readCreateProcessWithExitCode
   , readProcessAndLogOutput
   , readProcessAndLogStderr
+  , readProcessJSONAndLogStderr
   , reconstructCommand
   , setCwd
   , setDelegateCtlc
@@ -112,8 +105,8 @@
   liftIO $ T.decodeUtf8With lenientDecode <$> BS.hGetContents out
 
 readProcessJSONAndLogStderr
-  :: (Aeson.FromJSON a, MonadIO m, CliLog m, CliThrow e m, AsProcessFailure e)
-  => Severity -> CreateProcess -> m a
+  :: (Aeson.FromJSON a, MonadIO m, CliLog m, CliThrow e m, AsProcessFailure e, MonadFail m)
+  => Severity -> ProcessSpec -> m a
 readProcessJSONAndLogStderr sev process = do
   (out, _err) <- withProcess process $ \_out err -> do
     streamToLog =<< liftIO (streamHandle sev err)
@@ -122,7 +115,7 @@
     Right a -> pure a
     Left err -> do
       putLog Error $ "Could not decode process output as JSON: " <> T.pack err
-      throwError $ review asProcessFailure $ ProcessFailure (cmdspec process) 0
+      throwError $ review asProcessFailure $ ProcessFailure (Process.cmdspec $ _processSpec_createProcess process) 0
 
 readCreateProcessWithExitCode
   :: (MonadIO m, CliLog m, CliThrow e m, AsProcessFailure e)
