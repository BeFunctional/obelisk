{-# LANGUAGE CPP #-}
{-# LANGUAGE ConstraintKinds #-}
{-# LANGUAGE FlexibleContexts #-}
{-# LANGUAGE FlexibleInstances #-}
{-# LANGUAGE LambdaCase #-}
{-# LANGUAGE MultiParamTypeClasses #-}
{-# LANGUAGE OverloadedStrings #-}
{-# LANGUAGE RankNTypes #-}
{-# LANGUAGE RecursiveDo #-}
{-# LANGUAGE ScopedTypeVariables #-}
{-# LANGUAGE TemplateHaskell #-}
{-# LANGUAGE TypeFamilies #-}
{-# LANGUAGE UndecidableInstances #-}
module Obelisk.Frontend
  ( ObeliskWidget
  , Frontend (..)
  , runFrontend
  , runFrontendWithConfigsAndCurrentRoute
  , renderFrontendHtml
  , removeHTMLConfigs
  , FrontendMode (..)
  , module Obelisk.Frontend.Cookie
  ) where

import Prelude hiding ((.))

import Control.Category
import Control.Lens
import Control.Monad.Fix
import Control.Monad.IO.Class
import Control.Monad.Primitive
import Control.Monad.Reader
import Control.Monad.Ref
import Control.Monad.Trans.Maybe (MaybeT(..), runMaybeT)
import Data.ByteString (ByteString)
import Data.Foldable (for_)
import Data.Functor.Sum
import Data.Map (Map)
import Data.Maybe (catMaybes)
import Data.Monoid ((<>))
import Data.Text (Text)
import qualified GHCJS.DOM as DOM
import qualified GHCJS.DOM.Types as DOM
import qualified GHCJS.DOM.History as DOM
import qualified GHCJS.DOM.Window as DOM
import Language.Javascript.JSaddle (MonadJSM, JSM, jsNull)
import GHCJS.DOM (currentDocument)
import GHCJS.DOM.Document (getHead)
import GHCJS.DOM.Node (Node, removeChild_)
import GHCJS.DOM.NodeList (IsNodeList, item, getLength)
import GHCJS.DOM.ParentNode (querySelectorAll)
import Obelisk.Frontend.Cookie
import Obelisk.Route.Frontend
import Reflex.Dom.Core
import Reflex.Host.Class
import Obelisk.Configs
import Obelisk.ExecutableConfig.Inject (injectExecutableConfigs)
import qualified Obelisk.ExecutableConfig.Lookup as Lookup
import Web.Cookie

import Debug.Trace

makePrisms ''Sum

type ObeliskWidget js t route m =
  ( DomBuilder t m
  , MonadFix m
  , MonadHold t m
  , MonadSample t (Performable m)
  , MonadReflexCreateTrigger t m
  , PostBuild t m
  , PerformEvent t m
  , TriggerEvent t m
  , HasDocument m
  , MonadRef m
  , Ref m ~ Ref IO
  , MonadRef (Performable m)
  , Ref (Performable m) ~ Ref IO
  , MonadFix (Performable m)
  , PrimMonad m
  , Prerender js t m
  , PrebuildAgnostic t route m
  , PrebuildAgnostic t route (Client m)
  , HasConfigs m
  , HasCookies m
  , MonadIO (Performable m)
  )

type PrebuildAgnostic t route m =
  ( SetRoute t route m
  , RouteToUrl route m
  , MonadFix m
<<<<<<< HEAD
  , MonadFix (Performable m)
=======
  , HasConfigs m
  , HasConfigs (Performable m)
>>>>>>> f02b2c3a
  )

data Frontend route = Frontend
  { _frontend_head :: !(forall js t m. ObeliskWidget js t route m => RoutedT t route m ())
  , _frontend_body :: !(forall js t m. ObeliskWidget js t route m => RoutedT t route m ())
  }

baseTag :: forall route js t m. ObeliskWidget js t route m => RoutedT t route m ()
baseTag = elAttr "base" ("href" =: "/") blank --TODO: Figure out the base URL from the routes

removeHTMLConfigs :: JSM ()
removeHTMLConfigs = void $ runMaybeT $ do
  doc <- MaybeT currentDocument
  hd <- MaybeT $ getHead doc
  es <- nodeListNodes =<< querySelectorAll hd ("[data-obelisk-executable-config-inject-key]" :: Text)
  for_ es $ removeChild_ hd

-- | Collect all nodes in the node list.
--
-- TODO: this and the version in exe-config/ghcjs/lookup should be
-- upstreamed to jsaddle.
nodeListNodes :: (IsNodeList l, MonadJSM m) => l -> m [Node]
nodeListNodes es = do
  len <- getLength es
  -- Warning! len is unsigned. If the NodeList is empty, we must avoid
  -- accidentally traversing over [0..maxBound::Word]
  nodes <- traverse (item es) $ if len == 0 then [] else [0..len-1]
  pure $ catMaybes nodes

setInitialRoute :: Bool -> JSM ()
setInitialRoute useHash = do
  traceM "setInitialRoute"
  window <- DOM.currentWindowUnchecked
  initialLocation <- DOM.getLocation window
  initialUri <- getLocationUri initialLocation
  history <- DOM.getHistory window
  DOM.replaceState history jsNull ("" :: Text) $ Just $
    show $ setAdaptedUriPath useHash "/" initialUri

data FrontendMode = FrontendMode
  { _frontendMode_hydrate :: Bool
    -- ^ There is already a rendering of the DOM in place; hydrate it rather
    -- than building new DOM
  , _frontendMode_adjustRoute :: Bool
    -- ^ The page can't use regular routes, so encode routes into the hash
    -- instead
  }

-- | Run the frontend, setting the initial route to "/" on platforms where no
-- route exists ambiently in the context (e.g. anything but web).
-- Selects FrontendMode based on platform; this doesn't work for jsaddle-warp
runFrontend
  :: forall backendRoute route
  .  Encoder Identity Identity (R (FullRoute backendRoute route)) PageName
  -> Frontend (R route)
  -> JSM ()
runFrontend validFullEncoder frontend = do
  let mode = FrontendMode
        { _frontendMode_hydrate =
#ifdef ghcjs_HOST_OS
          True
#else
          False
#endif
        , _frontendMode_adjustRoute =
#ifdef ghcjs_HOST_OS
          False
#else
          True
#endif
        }
  configs <- liftIO Lookup.getConfigs
  when (_frontendMode_hydrate mode) removeHTMLConfigs
  -- There's no fundamental reason that adjustRoute needs to control setting the
  -- initial route and *also* the useHash parameter; that's why these are
  -- separate here.  However, currently, they are always the same.
  when (_frontendMode_adjustRoute mode) $ do
    setInitialRoute $ _frontendMode_adjustRoute mode
  runFrontendWithConfigsAndCurrentRoute mode configs validFullEncoder frontend

runFrontendWithConfigsAndCurrentRoute
  :: forall backendRoute frontendRoute
  .  FrontendMode
  -> Map Text ByteString
  -> Encoder Identity Identity (R (FullRoute backendRoute frontendRoute)) PageName
  -> Frontend (R frontendRoute)
  -> JSM ()
runFrontendWithConfigsAndCurrentRoute mode configs validFullEncoder frontend = do
  let ve = validFullEncoder . hoistParse errorLeft (prismEncoder (rPrism $ _FullRoute_Frontend . _ObeliskRoute_App))
      errorLeft = \case
        Left _ -> error "runFrontend: Unexpected non-app ObeliskRoute reached the frontend. This shouldn't happen."
        Right x -> Identity x
      w :: ( RawDocument (DomBuilderSpace (HydrationDomBuilderT s DomTimeline m)) ~ DOM.Document
           , Ref (Performable m) ~ Ref IO
           , Ref m ~ Ref IO
           , DomBuilder DomTimeline (HydrationDomBuilderT s DomTimeline m)
           , MonadHold DomTimeline m
           , MonadRef m
           , MonadRef (Performable m)
           , MonadReflexCreateTrigger DomTimeline m
           , PerformEvent DomTimeline m
           , PostBuild DomTimeline m
           , PrimMonad m
           , MonadSample DomTimeline (Performable m)
           , DOM.MonadJSM m
           , Monad (Performable (Client (HydrationDomBuilderT s DomTimeline m)))
           , MonadFix (Client (HydrationDomBuilderT s DomTimeline m))
           , MonadFix (Performable m)
           , MonadFix m
           , Prerender js DomTimeline (HydrationDomBuilderT s DomTimeline m)
           , MonadIO (Performable m)
           )
        => (forall c. HydrationDomBuilderT s DomTimeline m c -> FloatingWidget () c)
        -> (forall c. HydrationDomBuilderT s DomTimeline m c -> FloatingWidget () c)
        -> FloatingWidget () ()
      w appendHead appendBody = do
        rec switchover <- runRouteViewT ve switchover (_frontendMode_adjustRoute mode) $ do
              (switchover'', fire) <- newTriggerEvent
              mapRoutedT (mapSetRouteT (mapRouteToUrlT (appendHead . runConfigsT configs))) $ do
                -- The order here is important - baseTag has to be before headWidget!
                baseTag
                _frontend_head frontend
              mapRoutedT (mapSetRouteT (mapRouteToUrlT (appendBody . runConfigsT configs))) $ do
                _frontend_body frontend
                switchover' <- case _frontendMode_hydrate mode of
                  True -> lift $ lift $ lift $ lift $ HydrationDomBuilderT $ asks _hydrationDomBuilderEnv_switchover
                  False -> getPostBuild
                performEvent_ $ liftIO (fire ()) <$ switchover'
              pure switchover''
        pure ()
  if _frontendMode_hydrate mode
    then runHydrationWidgetWithHeadAndBody (pure ()) w
    else runImmediateWidgetWithHeadAndBody w

renderFrontendHtml
  :: ( t ~ DomTimeline
     , MonadIO m
     , widget ~ RoutedT t r (SetRouteT t r (RouteToUrlT r (ConfigsT (CookiesT (PostBuildT t (StaticDomBuilderT t (PerformEventT t DomHost)))))))
     )
  => Map Text ByteString
  -> Cookies
  -> (r -> Text)
  -> r
  -> Frontend r
  -> widget ()
  -> widget ()
  -> m ByteString
renderFrontendHtml configs cookies urlEnc route frontend headExtra bodyExtra = do
  --TODO: We should probably have a "NullEventWriterT" or a frozen reflex timeline
  html <- fmap snd $ liftIO $ renderStatic $ fmap fst $ runCookiesT cookies $ runConfigsT configs $ flip runRouteToUrlT urlEnc $ runSetRouteT $ flip runRoutedT (pure route) $
    el "html" $ do
      el "head" $ do
        baseTag
        injectExecutableConfigs configs
        _frontend_head frontend
        headExtra
      el "body" $ do
        _frontend_body frontend
        bodyExtra
  return $ "<!DOCTYPE html>" <> html<|MERGE_RESOLUTION|>--- conflicted
+++ resolved
@@ -90,12 +90,9 @@
   ( SetRoute t route m
   , RouteToUrl route m
   , MonadFix m
-<<<<<<< HEAD
   , MonadFix (Performable m)
-=======
   , HasConfigs m
   , HasConfigs (Performable m)
->>>>>>> f02b2c3a
   )
 
 data Frontend route = Frontend
