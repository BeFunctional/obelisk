--- conflicted
+++ resolved
@@ -18,21 +18,15 @@
 import Control.Monad.Except (runExceptT, throwError)
 import Control.Monad.IO.Class (liftIO)
 import Control.Monad.Reader (MonadIO)
-<<<<<<< HEAD
-import qualified Data.ByteString.UTF8 as BSU
-import Data.Either
-import Data.Foldable (for_)
-import qualified Data.List as L
-=======
 import Data.Bifoldable (bifoldr1)
 import Data.Bifunctor (bimap)
+import qualified Data.ByteString.UTF8 as BSU
 import Data.Coerce (coerce)
 import Data.Default (def)
 import Data.Either (partitionEithers)
 import Data.Foldable (fold, for_, toList)
 import Data.Functor.Identity (runIdentity)
 import Data.List.NonEmpty (NonEmpty)
->>>>>>> 662777ee
 import qualified Data.List.NonEmpty as NE
 import Data.Map (Map)
 import qualified Data.Map as Map
@@ -67,14 +61,7 @@
 import System.FilePath
 import qualified System.Info
 import System.IO.Temp (withSystemTempDirectory)
-<<<<<<< HEAD
-import System.Which (staticWhich)
-import Text.ShellEscape (bash, bytes)
-
-import Obelisk.App (MonadObelisk, ObeliskT)
-import Obelisk.CliApp (Severity (..) , callCommand, failWith, putLog, proc, readProcessAndLogStderr)
-import Obelisk.Command.Project (inProjectProc, withProjectRoot)
-=======
+import Text.ShellEscape (Bash, bash)
 
 import Obelisk.App (MonadObelisk)
 import Obelisk.CliApp (
@@ -94,7 +81,6 @@
 import Obelisk.Command.Project (nixShellWithoutPkgs, withProjectRoot, findProjectAssets)
 import Obelisk.Command.Thunk (attrCacheFileName)
 import Obelisk.Command.Utils (findExePath, ghcidExePath)
->>>>>>> 662777ee
 
 data CabalPackageInfo = CabalPackageInfo
   { _cabalPackageInfo_packageFile :: FilePath
@@ -212,7 +198,7 @@
   pkgs <- getParsedLocalPkgs root interpretPaths
   getGhciSessionSettings pkgs "." useRelativePaths
 
-nixShellForInterpretPaths :: MonadObelisk m => Bool -> String -> FilePath -> PathTree Interpret -> Maybe String -> m ()
+nixShellForInterpretPaths :: MonadObelisk m => Bool -> String -> FilePath -> PathTree Interpret -> Maybe [Bash] -> m ()
 nixShellForInterpretPaths isPure shell root interpretPaths cmd = do
   pkgs <- getParsedLocalPkgs root interpretPaths
   nixShellWithoutPkgs root isPure False (packageInfoToNamePathMap pkgs) shell cmd
@@ -479,15 +465,11 @@
   -> f CabalPackageInfo -- ^ Packages to keep unbuilt
   -> [String] -- ^ GHCi arguments
   -> m ()
-<<<<<<< HEAD
-runGhciRepl dotGhci = inProjectProc "ghc" $ fmap (bash . BSU.fromString) $ "ghci" : makeBaseGhciOptions dotGhci
-=======
 runGhciRepl root (toList -> packages) ghciArgs =
   -- NOTE: We do *not* want to use $(staticWhich "ghci") here because we need the
   -- ghc that is provided by the shell in the user's project.
   nixShellWithoutPkgs root True False (packageInfoToNamePathMap packages) "ghc" $
-    Just $ unwords $ "ghci" : ghciArgs -- TODO: Shell escape
->>>>>>> 662777ee
+    Just $ fmap (bash . BSU.fromString) $ "ghci" : ghciArgs
 
 -- | Run ghcid
 runGhcid
@@ -500,39 +482,22 @@
   -> m ()
 runGhcid root chdirToRoot ghciArgs (toList -> packages) mcmd =
   nixShellWithoutPkgs root True chdirToRoot (packageInfoToNamePathMap packages) "ghc" $
-    Just $ unwords $ ghcidExePath : opts -- TODO: Shell escape
-  where
-    opts =
-      [ "-W"
-<<<<<<< HEAD
-      --TODO: The decision of whether to use -fwarn-redundant-constraints should probably be made by the user
-      , "--command=" <> BSU.toString (bytes $ bash $ BSU.fromString $
-          "ghci -Wall -ignore-dot-ghci -fwarn-redundant-constraints " <> unwords (makeBaseGhciOptions dotGhci))
-      , "--reload=config"
-=======
->>>>>>> 662777ee
-      , "--outputfile=ghcid-output.txt"
-      ] <> map (\x -> "--reload='" <> x <> "'") reloadFiles
-        <> map (\x -> "--restart='" <> x <> "'") restartFiles
-        <> testCmd
-        <> ["--command='" <> unwords ("ghci" : ghciArgs) <> "'"] -- TODO: Shell escape
-    testCmd = maybeToList (flip fmap mcmd $ \cmd -> "--test='" <> cmd <> "'") -- TODO: Shell escape
-
-<<<<<<< HEAD
-makeBaseGhciOptions :: FilePath -> [String]
-makeBaseGhciOptions dotGhci =
-    [ "-no-user-package-db"
-    , "-package-env -"
-    , "-ghci-script " <> dotGhci
-    ]
-=======
+    Just $ fmap (bash . BSU.fromString) $ ghcidExePath : opts
+  where
+    opts = concat
+      [ ["-W"]
+      , ["--outputfile=ghcid-output.txt"]
+      , map (\x -> "--reload=" <> x) reloadFiles
+      , map (\x -> "--restart=" <> x) restartFiles
+      , maybe [] (\cmd -> ["--test=" <> cmd]) mcmd
+      , ["--command=" <> unwords ("ghci" : ghciArgs)]
+      ]
     adjustRoot x = if chdirToRoot then makeRelative root x else x
     reloadFiles = map adjustRoot [root </> "config"]
     restartFiles = map (adjustRoot . _cabalPackageInfo_packageFile) packages
 
 mkGhciScriptArg :: FilePath -> [String]
 mkGhciScriptArg dotGhci = ["-ghci-script", dotGhci]
->>>>>>> 662777ee
 
 getFreePort :: MonadIO m => m PortNumber
 getFreePort = liftIO $ withSocketsDo $ do
