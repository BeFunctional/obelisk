--- conflicted
+++ resolved
@@ -44,11 +44,6 @@
 import Data.Time.Format (formatTime, defaultTimeLocale)
 import Data.Traversable (for)
 import Debug.Trace (trace)
-<<<<<<< HEAD
-import Distribution.Compiler (CompilerFlavor(..), PerCompilerFlavor)
-import Distribution.PackageDescription.Parsec (parseGenericPackageDescription, runParseResult)
-import Distribution.Parsec.Warning (PWarning)
-=======
 #if MIN_VERSION_Cabal(3,2,1)
 import Distribution.Compiler (CompilerFlavor(..), perCompilerFlavorToList)
 #else
@@ -60,7 +55,6 @@
 #else
 import Distribution.Parsec.ParseResult (runParseResult)
 #endif
->>>>>>> e98256a1
 import Distribution.Pretty (prettyShow)
 import Distribution.Simple.Compiler (PackageDB (GlobalPackageDB))
 import Distribution.Simple.Configure (configCompilerEx, getInstalledPackages)
@@ -69,32 +63,23 @@
 import qualified Distribution.System as Dist
 import Distribution.Types.BuildInfo (buildable, cppOptions, defaultExtensions, defaultLanguage, hsSourceDirs, options, targetBuildDepends)
 import Distribution.Types.CondTree (simplifyCondTree)
-<<<<<<< HEAD
-import Distribution.Types.ConfVar (ConfVar (Arch, Impl, OS))
-import Distribution.Types.Dependency (Dependency (..), depPkgName, depVerRange)
-import Distribution.Types.GenericPackageDescription (condLibrary)
-=======
 import Distribution.Types.Dependency (Dependency (..), depPkgName)
 #if MIN_VERSION_Cabal(3,2,1)
 import Distribution.Types.GenericPackageDescription.Lens (ConfVar (Arch, Impl, OS), condLibrary)
 #else
 import Distribution.Types.GenericPackageDescription (ConfVar (Arch, Impl, OS), condLibrary)
 #endif
->>>>>>> e98256a1
 import Distribution.Types.InstalledPackageInfo (compatPackageKey)
 import Distribution.Types.Library (libBuildInfo)
 import Distribution.Types.LibraryName (LibraryName(..))
 import Distribution.Types.PackageName (mkPackageName)
 import Distribution.Types.VersionRange (anyVersion)
 import Distribution.Utils.Generic (toUTF8BS, readUTF8File)
-<<<<<<< HEAD
-=======
 #if MIN_VERSION_Cabal(3,2,1)
 import qualified Distribution.Parsec.Warning as Dist
 #else
 import qualified Distribution.Parsec.Common as Dist
 #endif
->>>>>>> e98256a1
 import qualified Distribution.Verbosity as Verbosity (silent)
 import qualified Hpack.Config as Hpack
 import qualified Hpack.Render as Hpack
@@ -435,11 +420,7 @@
         }
     Right Nothing -> pure Nothing
     Left (_, errors) ->
-<<<<<<< HEAD
       throwError $ T.pack $ "Failed to parse " <> packageFile <> ":\n" <> unlines (map show $ toList errors)
-=======
-      throwError $ T.pack $ "Failed to parse " <> packageFile <> ":\n" <> unlines (toList $ fmap show errors)
->>>>>>> e98256a1
 
 parsePackagesOrFail :: (MonadObelisk m, Foldable f) => f FilePath -> m (NE.NonEmpty CabalPackageInfo)
 parsePackagesOrFail dirs' = do
@@ -548,12 +529,7 @@
     packageNames =
       map (mkPackageName . T.unpack . _cabalPackageInfo_packageName)
           packageInfos
-<<<<<<< HEAD
     packageIds installedPackageIndex = Set.toList $ Set.fromList $
-=======
-    packageIds :: InstalledPackageIndex -> [String]
-    packageIds installedPackageIndex =
->>>>>>> e98256a1
       map (dependencyPackageId installedPackageIndex) $
 #if MIN_VERSION_Cabal(3,2,1)
           filter (`notElem` packageNames) $
@@ -562,20 +538,9 @@
 #else
           filter ((`notElem` packageNames) . depPkgName) $
           concatMap _cabalPackageInfo_buildDepends packageInfos <>
-<<<<<<< HEAD
             [Dependency (mkPackageName "obelisk-run") anyVersion (Set.singleton LMainLibName)]
     dependencyPackageId installedPackageIndex dep =
       case lookupDependency installedPackageIndex (depPkgName dep) (depVerRange dep) of
-=======
-            [Dependency (mkPackageName "obelisk-run") anyVersion]
-#endif
-    dependencyPackageId installedPackageIndex dep =
-#if MIN_VERSION_Cabal(3,2,1)
-      case lookupDependency installedPackageIndex dep anyVersion of
-#else
-      case lookupDependency installedPackageIndex dep of
-#endif
->>>>>>> e98256a1
         ((_version,installedPackageInfo:_) :_) ->
           compatPackageKey installedPackageInfo
         _ -> error $ "Couldn't resolve dependency for " <> prettyShow dep
