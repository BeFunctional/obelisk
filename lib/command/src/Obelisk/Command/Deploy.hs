--- conflicted
+++ resolved
@@ -14,16 +14,11 @@
 import Data.Bits
 import qualified Data.ByteString.Lazy as BSL
 import Data.Default
-import qualified Data.HashMap.Strict as HM
 import qualified Data.Map as Map
-import Data.Text (Text)
 import qualified Data.Set as Set
 import qualified Data.Text as T
 import qualified Data.Text.IO as T
 import GHC.Generics
-import Nix.Pretty
-import Nix.String (principledMakeNixStringWithoutContext)
-import Nix.Value
 import System.Directory
 import System.FilePath
 import System.IO
@@ -213,22 +208,17 @@
       liftIO $ print keytoolConfContents
       keyArgs <- case eitherDecode keytoolConfContents :: Either String KeytoolConfig of
         Left err -> failWith $ T.pack err
-        Right conf -> [ "--sign"
+        Right conf -> pure [ "--sign"
                       , "--store-file", _keytoolConfig_keystore conf
                       , "--store-password", _keytoolConfig_storepass conf
                       , "--key-alias", _keytoolConfig_alias conf
                       , "--key-password", _keytoolConfig_keypass conf]
-      let expr = unlines
+      let expr = unwords
             [ "with (import ", srcDir, " {});"
-<<<<<<< HEAD
             , "android.frontend.override (drv: {"
-            , "  isRelease = true;"
-            , "  staticSrc = (passthru.__androidWithConfig ", configDir, ").frontend.staticSrc;"
-=======
-            , "android.frontend.override (drv: { "
-            , "releaseKey = (if builtins.isNull drv.releaseKey then {} else drv.releaseKey) // " <> releaseKey <> "; "
+            , "isRelease = true;"
+            , "staticSrc = (passthru.__androidWithConfig ", configDir, ").frontend.staticSrc;"
             , "assets = (passthru.__androidWithConfig ", configDir, ").frontend.assets;"
->>>>>>> 87186ca6
             , "})"
             ]
       return (Target
@@ -252,7 +242,7 @@
   let mobileArtifact = case platform of
                          IOS -> "iOS App"
                          Android -> "Android APK"
-  in putLog Notice $ T.pack $ unwords ["Your recently built", mobileArtifact, "can be found at the following path:", show result]
+  putLog Notice $ T.pack $ unwords ["Your recently built", mobileArtifact, "can be found at the following path:", show result]
   callProcessAndLogOutput (Notice, Error) $ proc (result </> "bin" </> "deploy") (mobileArgs ++ extraArgs)
   where
     withEcho showEcho f = do
@@ -272,11 +262,7 @@
 createKeystore :: MonadObelisk m => FilePath -> KeytoolConfig -> m ()
 createKeystore root config = do
   let expr = "with (import " <> toImplDir root <> ").reflex-platform.nixpkgs; pkgs.mkShell { buildInputs = [ pkgs.jdk ]; }"
-<<<<<<< HEAD
-  callProcessAndLogOutput (Notice,Notice) $ (proc "nix-shell" ["-E" , expr, "--run" , keytoolCmd]) { cwd = Just root }
-=======
-  callProcessAndLogOutput (Notice,Notice) $ setCwd (Just root) $ proc "nix-shell" ["default.nix", "-E" , expr, "--run" , keytoolCmd]
->>>>>>> 87186ca6
+  callProcessAndLogOutput (Notice,Notice) $ setCwd (Just root) $ proc "nix-shell" ["-E" , expr, "--run" , keytoolCmd]
   where
     keytoolCmd = processToShellString "keytool"
       [ "-genkeypair", "-noprompt"
