--- conflicted
+++ resolved
@@ -32,9 +32,9 @@
 import Obelisk.CliApp.Demo (cliDemo)
 import Obelisk.Command.Deploy
 import Obelisk.Command.Project
-import qualified Obelisk.Command.VmBuilder as VmBuilder
 import Obelisk.Command.Run
 import Obelisk.Command.Thunk
+import qualified Obelisk.Command.VmBuilder as VmBuilder
 
 
 data Args = Args
@@ -173,12 +173,8 @@
 
 data DeployCommand
   = DeployCommand_Init DeployInitOpts
-<<<<<<< HEAD
-  | DeployCommand_Push
   | DeployCommand_Verify
-=======
   | DeployCommand_Push (Maybe RemoteBuilder)
->>>>>>> 45294fb1
   | DeployCommand_Test PlatformDeployment
   | DeployCommand_Update
   deriving Show
@@ -323,14 +319,10 @@
       let sshKeyPath = _deployInitOpts_sshKey deployOpts
           hostname = _deployInitOpts_hostname deployOpts
       deployInit thunkPtr (root </> "config") deployDir sshKeyPath hostname
-<<<<<<< HEAD
-    DeployCommand_Push -> deployPush "."
     DeployCommand_Verify -> void $ deployVerify "."
-=======
     DeployCommand_Push remoteBuilder -> deployPush "." $ case remoteBuilder of
       Nothing -> pure []
       Just RemoteBuilder_ObeliskVM -> (:[]) <$> VmBuilder.getNixBuildersArg
->>>>>>> 45294fb1
     DeployCommand_Update -> deployUpdate "."
     DeployCommand_Test Android -> deployMobile "android" []
     DeployCommand_Test (IOS teamID) -> deployMobile "ios" [teamID]
