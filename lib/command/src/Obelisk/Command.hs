{-# LANGUAGE FlexibleContexts #-}
{-# LANGUAGE LambdaCase #-}
{-# LANGUAGE MultiParamTypeClasses #-}
{-# LANGUAGE OverloadedStrings #-}
{-# LANGUAGE ScopedTypeVariables #-}
{-# LANGUAGE StaticPointers #-}
{-# LANGUAGE TypeApplications #-}
module Obelisk.Command where

import Control.Monad
import Control.Monad.IO.Class (liftIO)
import qualified Data.Binary as Binary
import Data.Bool (bool)
import qualified Data.ByteString.Base16 as Base16
import qualified Data.ByteString.Lazy as LBS
<<<<<<< HEAD
import qualified Data.ByteString.UTF8 as BSU
=======
import Data.Foldable (for_)
>>>>>>> 0665ab20
import Data.List
import Data.Maybe (catMaybes)
import qualified Data.Text as T
import Data.Text.Encoding
import Data.Text.Encoding.Error (lenientDecode)
import GHC.StaticPtr
import Options.Applicative
import Options.Applicative.Help.Pretty (text, (<$$>))
import System.Directory
import System.Environment
import System.FilePath
import qualified System.Info
import System.IO (hIsTerminalDevice, stdout)
import Text.ShellEscape (bash)
import System.Posix.Process (executeFile)

import Obelisk.App
import Obelisk.CliApp
import Obelisk.CliApp.Demo (cliDemo)
import Obelisk.Command.Deploy
import Obelisk.Command.Project
import Obelisk.Command.Run
import Obelisk.Command.Thunk
import Obelisk.Command.Utils
import qualified Obelisk.Command.VmBuilder as VmBuilder


data Args = Args
  { _args_noHandOffPassed :: Bool
  -- ^ This flag is actually handled outside of the optparse-applicative parser, but we detect whether
  -- it has gotten through in order to notify the user that it should only be passed once and as the very
  -- first argument
  , _args_verbose :: Bool
  , _args_command :: ObCommand
  }
  deriving Show

newtype ArgsConfig = ArgsConfig
  { _argsConfig_enableVmBuilderByDefault :: Bool
  }

args :: ArgsConfig -> Parser Args
args cfg = Args <$> noHandoff <*> verbose <*> obCommand cfg

noHandoff :: Parser Bool
noHandoff = flag False True $ mconcat
  [ long "no-handoff"
  , help "Do not hand off execution to project-specific implementation of this command"
  , hidden
  ]

verbose :: Parser Bool
verbose = flag False True $ mconcat
  [ long "verbose"
  , short 'v'
  , help "Be more verbose"
  ]

argsInfo :: ArgsConfig -> ParserInfo Args
argsInfo cfg = info (args cfg <**> helper) $ mconcat
  [ fullDesc
  , progDesc "Manage Obelisk projects"
  ]

initSource :: Parser InitSource
initSource = foldl1 (<|>)
  [ pure InitSource_Default
  , InitSource_Branch <$> strOption (long "branch" <> metavar "BRANCH")
  , InitSource_Symlink <$> strOption (long "symlink" <> action "directory" <> metavar "PATH")
  ]

initForce :: Parser Bool
initForce = switch (long "force" <> help "Allow ob init to overwrite files")

data ObCommand
   = ObCommand_Init InitSource Bool
   | ObCommand_Deploy DeployCommand
   | ObCommand_Run
   | ObCommand_Thunk ThunkCommand
   | ObCommand_Repl
   | ObCommand_Watch
   | ObCommand_Shell ShellOpts
   | ObCommand_Doc String [String] -- shell and list of packages
   | ObCommand_Internal ObInternal
   deriving Show

data ObInternal
   = ObInternal_RunStaticIO StaticKey
   | ObInternal_CLIDemo
   deriving Show

inNixShell' :: MonadObelisk m => StaticPtr (ObeliskT IO ()) -> m ()
inNixShell' p = withProjectRoot "." $ \root -> do
  cmd <- liftIO $ fmap (bash . BSU.fromString) <$> mkCmd
  projectProc root True "ghc" (Just cmd)
  where
    mkCmd = do
      argsCfg <- getArgsConfig
      myArgs <- getArgs
      obArgs <- parseCLIArgs argsCfg myArgs
      progName <- getObeliskExe
      return $ progName : catMaybes
        [ Just "--no-handoff"
        , bool Nothing (Just "--verbose") $ _args_verbose obArgs
        , Just "internal"
        , Just "run-static-io"
        , Just $ encodeStaticKey $ staticKey p
        ]

obCommand :: ArgsConfig -> Parser ObCommand
obCommand cfg = hsubparser
    (mconcat
      [ command "init" $ info (ObCommand_Init <$> initSource <*> initForce) $ progDesc "Initialize an Obelisk project"
      , command "deploy" $ info (ObCommand_Deploy <$> deployCommand cfg) $ progDesc "Prepare a deployment for an Obelisk project"
      , command "run" $ info (pure ObCommand_Run) $ progDesc "Run current project in development mode"
      , command "thunk" $ info (ObCommand_Thunk <$> thunkCommand) $ progDesc "Manipulate thunk directories"
      , command "repl" $ info (pure ObCommand_Repl) $ progDesc "Open an interactive interpreter"
      , command "watch" $ info (pure ObCommand_Watch) $ progDesc "Watch current project for errors and warnings"
      , command "shell" $ info (ObCommand_Shell <$> shellOpts) $ progDesc "Enter a shell with project dependencies"
      , command "doc" $ info (ObCommand_Doc <$> shellFlags <*> packageNames) $
          progDesc "List paths to haddock documentation for specified packages"
          <> footerDoc (Just $
               text "Hint: To open the documentation you can pipe the output of this command like"
               <$$> text "ob doc reflex reflex-dom-core | xargs -n1 xdg-open")
      ])
  <|> subparser
    (mconcat
      [ internal
      , command "internal" (info (ObCommand_Internal <$> internalCommand) mempty)
      ])

packageNames :: Parser [String]
packageNames = some (strArgument (metavar "PACKAGE-NAME..."))

deployCommand :: ArgsConfig -> Parser DeployCommand
deployCommand cfg = hsubparser $ mconcat
  [ command "init" $ info (DeployCommand_Init <$> deployInitOpts) $ progDesc "Initialize a deployment configuration directory"
  , command "push" $ info (DeployCommand_Push <$> remoteBuilderParser) mempty
  , command "test" $ info (DeployCommand_Test <$> platformP) $ progDesc "Test your obelisk project from a mobile platform."
  , command "update" $ info (pure DeployCommand_Update) $ progDesc "Update the deployment's src thunk to latest"
  ]
  where
    platformP = hsubparser $ mconcat
      [ command "android" $ info (pure (Android, [])) mempty
      , command "ios"     $ info ((,) <$> pure IOS <*> (fmap pure $ strArgument (metavar "TEAMID" <> help "Your Team ID - found in the Apple developer portal"))) mempty
      ]

    remoteBuilderParser :: Parser (Maybe RemoteBuilder)
    remoteBuilderParser =
      flag (if enabledByDefault then enabled else Nothing) enabled (mconcat
        [ long $ "enable-" <> flagBase
        , help $ "Enable " <> flagDesc <> (if enabledByDefault then " (default)" else "")
        ])
      <|> flag enabled Nothing (mconcat
        [ long $ "disable-" <> flagBase
        , help $ "Disable a " <> flagDesc <> (if not enabledByDefault then " (default)" else "")
        ])
      where
        enabledByDefault = _argsConfig_enableVmBuilderByDefault cfg
        enabled = Just RemoteBuilder_ObeliskVM
        flagBase = "vm-builder"
        flagDesc = "managed Linux virtual machine as a Nix remote builder (requires Docker)"


deployInitOpts :: Parser DeployInitOpts
deployInitOpts = DeployInitOpts
  <$> strArgument (action "directory" <> metavar "DEPLOYDIR" <> help "Path to a directory that it will create")
  <*> strOption (long "ssh-key" <> action "file" <> metavar "SSHKEY" <> help "Path to an ssh key that it will symlink to")
  <*> some (strOption (long "hostname" <> metavar "HOSTNAME" <> help "hostname of the deployment target"))
  <*> strOption (long "route" <> metavar "PUBLICROUTE" <> help "Publicly accessible URL of your app")
  <*> strOption (long "admin-email" <> metavar "ADMINEMAIL" <> help "Email address where administrative alerts will be sent")
  <*> flag True False (long "disable-https" <> help "Disable automatic https configuration for the backend")

type TeamID = String
data RemoteBuilder = RemoteBuilder_ObeliskVM
  deriving (Eq, Show)

data DeployCommand
  = DeployCommand_Init DeployInitOpts
  | DeployCommand_Push (Maybe RemoteBuilder)
  | DeployCommand_Test (PlatformDeployment, [String])
  | DeployCommand_Update
  deriving Show

data DeployInitOpts = DeployInitOpts
  { _deployInitOpts_outputDir :: FilePath
  , _deployInitOpts_sshKey :: FilePath
  , _deployInitOpts_hostname :: [String]
  , _deployInitOpts_route :: String
  , _deployInitOpts_adminEmail :: String
  , _deployInitOpts_enableHttps :: Bool
  }
  deriving Show

internalCommand :: Parser ObInternal
internalCommand = subparser $ mconcat
  [ command "run-static-io" $ info (ObInternal_RunStaticIO <$> argument (eitherReader decodeStaticKey) (action "static-key")) mempty
  , command "clidemo" $ info (pure ObInternal_CLIDemo) mempty
  ]

--TODO: Result should provide normalised path and also original user input for error reporting.
thunkDirectoryParser :: Parser FilePath
thunkDirectoryParser = fmap (dropTrailingPathSeparator . normalise) . strArgument $ mconcat
  [ action "directory"
  , metavar "THUNKDIR"
  , help "Path to directory containing thunk data"
  ]

thunkConfig :: Parser ThunkConfig
thunkConfig = ThunkConfig
  <$>
    (   flag' (Just True) (long "private" <> help "Mark thunks as pointing to a private repository")
    <|> flag' (Just False) (long "public" <> help "Mark thunks as pointing to a public repository")
    <|> pure Nothing
    )

thunkUpdateConfig :: Parser ThunkUpdateConfig
thunkUpdateConfig = ThunkUpdateConfig
  <$> optional (strOption (long "branch" <> metavar "BRANCH" <> help "Use the given branch when looking for the latest revision"))
  <*> thunkConfig

thunkPackConfig :: Parser ThunkPackConfig
thunkPackConfig = ThunkPackConfig
  <$> switch (long "force" <> short 'f' <> help "Force packing thunks even if there are branches not pushed upstream, uncommitted changes, stashes. This will cause changes that have not been pushed upstream to be lost; use with care.")
  <*> thunkConfig

data ThunkCommand
   = ThunkCommand_Update [FilePath] ThunkUpdateConfig
   | ThunkCommand_Unpack [FilePath]
   | ThunkCommand_Pack   [FilePath] ThunkPackConfig
  deriving Show

thunkCommand :: Parser ThunkCommand
thunkCommand = hsubparser $ mconcat
  [ command "update" $ info (ThunkCommand_Update <$> some thunkDirectoryParser <*> thunkUpdateConfig) $ progDesc "Update thunk to latest revision available"
  , command "unpack" $ info (ThunkCommand_Unpack <$> some thunkDirectoryParser) $ progDesc "Unpack thunk into git checkout of revision it points to"
  , command "pack" $ info (ThunkCommand_Pack <$> some thunkDirectoryParser <*> thunkPackConfig) $ progDesc "Pack git checkout into thunk that points at the current branch's upstream"
  ]

data ShellOpts
  = ShellOpts
    { _shellOpts_shell :: String
    , _shellOpts_command :: Maybe String
    }
  deriving Show

shellFlags :: Parser String
shellFlags =
  flag' "ghc" (long "ghc" <> help "Enter a shell environment having ghc (default)")
  <|> flag "ghc" "ghcjs" (long "ghcjs" <> help "Enter a shell having ghcjs rather than ghc")
  <|> strOption (short 'A' <> long "argument" <> metavar "NIXARG" <> help "Use the environment specified by the given nix argument of `shells'")

shellOpts :: Parser ShellOpts
shellOpts = ShellOpts
  <$> shellFlags
  <*> optional (strArgument (metavar "COMMAND"))

parserPrefs :: ParserPrefs
parserPrefs = defaultPrefs
  { prefShowHelpOnEmpty = True
  }

parseCLIArgs :: ArgsConfig -> [String] -> IO Args
parseCLIArgs cfg as = pure as >>= handleParseResult . execParserPure parserPrefs (argsInfo cfg)

-- | Create an Obelisk config for the current process.
mkObeliskConfig :: IO Obelisk
mkObeliskConfig = do
  cliArgs <- getArgs
  -- This function should not use argument parser (full argument parsing happens post handoff)
  -- TODO: See if we can use the argument parser with a subset of the parsers to get logging level out.
  let logLevel = toLogLevel $ any (`elem` ["-v", "--verbose"]) cliArgs
  notInteractive <- not <$> isInteractiveTerm
  cliConf <- newCliConfig logLevel notInteractive notInteractive $ \case
    ObeliskError_ProcessError (ProcessFailure p code) ann ->
      ( "Process exited with code " <> T.pack (show code) <> "; " <> reconstructCommand p
        <> maybe "" ("\n" <>) ann
      , 2
      )
    ObeliskError_Unstructured msg -> (msg, 2)

  return $ Obelisk cliConf
  where
    toLogLevel = bool Notice Debug
    isInteractiveTerm = do
      isTerm <- hIsTerminalDevice stdout
      -- Running in bash/fish/zsh completion
      inShellCompletion <- liftIO $ isInfixOf "completion" . unwords <$> getArgs

      -- Respect the user’s TERM environment variable. Dumb terminals
      -- like Eshell cannot handle lots of control sequences that the
      -- spinner uses.
      termEnv <- lookupEnv "TERM"
      let isDumb = termEnv == Just "dumb"

      return $ isTerm && not inShellCompletion && not isDumb

-- | For use from development obelisk repls
--
-- Example:
-- > runCommand $ someFuncInMonadObelisk ...
runCommand :: ObeliskT IO a -> IO a
runCommand f = flip runObelisk f =<< mkObeliskConfig

main :: IO ()
main = runCommand . main' =<< getArgsConfig

main' :: MonadObelisk m => ArgsConfig -> m ()
main' argsCfg = do
  obPath <- liftIO getExecutablePath
  myArgs <- liftIO getArgs
  logLevel <- getLogLevel
  putLog Debug $ T.pack $ unwords
    [ "Starting Obelisk <" <> obPath <> ">"
    , "args=" <> show myArgs
    , "logging-level=" <> show logLevel
    ]

  --TODO: We'd like to actually use the parser to determine whether to hand off,
  --but in the case where this implementation of 'ob' doesn't support all
  --arguments being passed along, this could fail.  For now, we don't bother
  --with optparse-applicative until we've done the handoff.
  let go as = do
        args' <- liftIO $ handleParseResult (execParserPure parserPrefs (argsInfo argsCfg) as)
        case _args_noHandOffPassed args' of
          False -> return ()
          True -> putLog Warning "--no-handoff should only be passed once and as the first argument; ignoring"
        ob $ _args_command args'
      handoffAndGo as = findProjectObeliskCommand "." >>= \case
        Nothing -> go as -- If not in a project, just run ourselves
        Just impl -> do
          -- Invoke the real implementation, using --no-handoff to prevent infinite recursion
          putLog Debug $ "Handing off to " <> T.pack impl
          liftIO $ executeFile impl False ("--no-handoff" : myArgs) Nothing
  case myArgs of
    "--no-handoff" : as -> go as -- If we've been told not to hand off, don't hand off
    a:as -- Otherwise bash completion would always hand-off even if the user isn't trying to
      | "--bash-completion" `isPrefixOf` a
      && "--no-handoff" `elem` as -> go (a:as)
      | otherwise -> handoffAndGo (a:as)
    as -> handoffAndGo as

ob :: MonadObelisk m => ObCommand -> m ()
ob = \case
  ObCommand_Init source force -> initProject source force
  ObCommand_Deploy dc -> case dc of
    DeployCommand_Init deployOpts -> withProjectRoot "." $ \root -> do
      let deployDir = _deployInitOpts_outputDir deployOpts
      r <- liftIO $ canonicalizePath root
      rootEqualsTarget <- liftIO $ equalFilePath r <$> canonicalizePath deployDir
      when rootEqualsTarget $
        failWith $ "Deploy directory " <> T.pack deployDir <> " should not be the same as project root."
      thunkPtr <- readThunk root >>= \case
        Left err -> failWith $ case err of
          ReadThunkError_AmbiguousFiles ->
            "Project root " <> T.pack r <> " is not a git repository or valid thunk"
          ReadThunkError_UnrecognizedFiles ->
            "Project root " <> T.pack r <> " is not a git repository or valid thunk"
          _ -> "thunk read: " <> T.pack (show err)
        Right (ThunkData_Packed ptr) -> return ptr
        Right (ThunkData_Checkout (Just ptr)) -> return ptr
        Right (ThunkData_Checkout Nothing) ->
          getThunkPtr False root
      let sshKeyPath = _deployInitOpts_sshKey deployOpts
          hostname = _deployInitOpts_hostname deployOpts
          route = _deployInitOpts_route deployOpts
          adminEmail = _deployInitOpts_adminEmail deployOpts
          enableHttps = _deployInitOpts_enableHttps deployOpts
      deployInit thunkPtr deployDir sshKeyPath hostname route adminEmail enableHttps
    DeployCommand_Push remoteBuilder -> do
      deployPath <- liftIO $ canonicalizePath "."
      deployPush deployPath $ case remoteBuilder of
        Nothing -> pure []
        Just RemoteBuilder_ObeliskVM -> (:[]) <$> VmBuilder.getNixBuildersArg
    DeployCommand_Update -> deployUpdate "."
    DeployCommand_Test (platform, extraArgs) -> deployMobile platform extraArgs
  ObCommand_Run -> inNixShell' $ static run
  ObCommand_Thunk tc -> case tc of
    ThunkCommand_Update thunks config -> for_ thunks (updateThunkToLatest config)
    ThunkCommand_Unpack thunks -> for_ thunks unpackThunk
    ThunkCommand_Pack thunks config -> for_ thunks (packThunk config)
  ObCommand_Repl -> runRepl
  ObCommand_Watch -> inNixShell' $ static runWatch
  ObCommand_Shell so -> withProjectRoot "." $ \root ->
<<<<<<< HEAD
    projectProc root False (_shellOpts_shell so) (pure . bash . BSU.fromString <$> _shellOpts_command so)
  ObCommand_Doc shell pkgs -> withProjectRoot "." $ \root ->
    projectShell root False shell (Just $ haddockCommand pkgs)
=======
    projectShell root False (_shellOpts_shell so) (_shellOpts_command so)
  ObCommand_Doc shell' pkgs -> withProjectRoot "." $ \root ->
    projectShell root False shell' (Just $ haddockCommand pkgs)
>>>>>>> 0665ab20
  ObCommand_Internal icmd -> case icmd of
    ObInternal_RunStaticIO k -> liftIO (unsafeLookupStaticPtr @(ObeliskT IO ()) k) >>= \case
      Nothing -> failWith $ "ObInternal_RunStaticIO: no such StaticKey: " <> T.pack (show k)
      Just p -> do
        c <- getObelisk
        liftIO $ runObelisk c $ deRefStaticPtr p
    ObInternal_CLIDemo -> cliDemo

haddockCommand :: [String] -> String
haddockCommand pkgs = unwords
  [ "for p in"
  , unwords [getHaddockPath p ++ "/index.html" | p <- pkgs]
  , "; do echo $p; done"
  ]
  where getHaddockPath p = "$(ghc-pkg field " ++ p ++ " haddock-html --simple-output)"

--TODO: Clean up all the magic strings throughout this codebase

getArgsConfig :: IO ArgsConfig
getArgsConfig = pure $ ArgsConfig { _argsConfig_enableVmBuilderByDefault = System.Info.os == "darwin" }

encodeStaticKey :: StaticKey -> String
encodeStaticKey = T.unpack . decodeUtf8With lenientDecode . Base16.encode . LBS.toStrict . Binary.encode

-- TODO: Use failWith in place of fail to be consistent.
decodeStaticKey :: String -> Either String StaticKey
decodeStaticKey s = case Base16.decode $ encodeUtf8 $ T.pack s of
  (b, "") -> case Binary.decodeOrFail $ LBS.fromStrict b of
    Right ("", _, a) -> pure a
    Right _ -> fail "decodeStaticKey: Binary.decodeOrFail didn't consume all input"
    Left (_, _, e) -> fail $ "decodeStaticKey: Binary.decodeOrFail failed: " <> show e
  _ -> fail $ "decodeStaticKey: could not decode hex string: " <> show s<|MERGE_RESOLUTION|>--- conflicted
+++ resolved
@@ -13,11 +13,8 @@
 import Data.Bool (bool)
 import qualified Data.ByteString.Base16 as Base16
 import qualified Data.ByteString.Lazy as LBS
-<<<<<<< HEAD
 import qualified Data.ByteString.UTF8 as BSU
-=======
 import Data.Foldable (for_)
->>>>>>> 0665ab20
 import Data.List
 import Data.Maybe (catMaybes)
 import qualified Data.Text as T
@@ -402,15 +399,9 @@
   ObCommand_Repl -> runRepl
   ObCommand_Watch -> inNixShell' $ static runWatch
   ObCommand_Shell so -> withProjectRoot "." $ \root ->
-<<<<<<< HEAD
     projectProc root False (_shellOpts_shell so) (pure . bash . BSU.fromString <$> _shellOpts_command so)
-  ObCommand_Doc shell pkgs -> withProjectRoot "." $ \root ->
-    projectShell root False shell (Just $ haddockCommand pkgs)
-=======
-    projectShell root False (_shellOpts_shell so) (_shellOpts_command so)
   ObCommand_Doc shell' pkgs -> withProjectRoot "." $ \root ->
     projectShell root False shell' (Just $ haddockCommand pkgs)
->>>>>>> 0665ab20
   ObCommand_Internal icmd -> case icmd of
     ObInternal_RunStaticIO k -> liftIO (unsafeLookupStaticPtr @(ObeliskT IO ()) k) >>= \case
       Nothing -> failWith $ "ObInternal_RunStaticIO: no such StaticKey: " <> T.pack (show k)
