--- conflicted
+++ resolved
@@ -150,7 +150,6 @@
 
 For further information see [the Haskell section](https://nixos.org/nixpkgs/manual/#users-guide-to-the-haskell-infrastructure) of nixpkgs Contributors Guide.
 
-<<<<<<< HEAD
 ### Adding extra local packages
 
 If the standard packages (`frontend`, `backend`, and `common`) are not
@@ -167,13 +166,12 @@
   };
 # ...
 ```
-=======
+
 ### Running over https
 
 To run your app locally over https, update the protocol in `config/common/route` to `https`, and then use `ob run` as normal.
 
 Since Obelisk generates a self-signed certificate for running https, the browser will issue a warning about using an invalid certificate. On Chrome, you can go to `chrome://flags/#allow-insecure-localhost` to enable invalid certificates for localhost.
->>>>>>> 678d2d60
 
 ## Deploying
 
