# Revision history for obelisk

This project's release branch is `master`. This log is written from the perspective of the release branch: when changes hit `master`, they are considered released, and the date should reflect that release.

## Unreleased
* Configs become ByteStrings.
* FrontendConfigsT has been changed into ConfigsT and configs are made available via getConfig/getConfigs
  * The frontend will still only have access to configs that are placed in config/frontend and config/common, while the backend has access to the entire contents of the config directory via `Obelisk.ExecutableConfig.Lookup.getConfigs`.
* The backend no longer runs in BackendConfigsT.
* Add tabulation package. See Data.Tabulation for details.
* Add encoders for `DMap`, `HasFields` (cf. Data.Tabulation), and JSON.
<<<<<<< HEAD
* Generalised pathSegmentEncoder, added pathFieldEncoder.
* Added some Prisms to the encoder library for manipulating DSums (perhaps they should get moved to dependent-sum before release?)
=======
* Use IP address for nginx proxy pass instead of localhost
>>>>>>> f5f0775f

## v0.1.1.0 - 2019-05-17

* Fix crashes of Android apps on 32-bit ARM devices.
* Provide a way to indicate acceptance of the Android SDK license by passing `config.android_sdk.accept_license = true;` in the arguments to the import of `.obelisk/impl` in the project's `default.nix`.
* Add `COMPLETE` pragma to `(:/)`. Using this pattern synonym should no longer generate spurious warnings about non-exhaustive pattern matching.
* Make asset path hashing strict (see `Obelisk.Asset.Gather`)
* Add the `ob shell` command to enter a nix shell for an obelisk project
* Allow skeleton's obelisk to be overridden. This changes the skeleton's default.nix interface: the arguments that it used to take are now part of the new "obelisk" argument.
* Removed `MonadIO` from `ObeliskWidget` to prevent accidental IO during prerendering. If you need to do IO in a widget it should be on the right hand side of a `prerender`.
* Significantly changed the interface to the "executable config" packages. `obelisk-executable-config-lookup` is a new internal package which looks up all configs in a platform-specific way. `obelisk-executable-frontend` and `obelisk-executable-backend` provide MTL-style monad classes (`HasFrontendConfigs` and `HasBackendConfigs`) which the frontend and backend, respectively, can use to look up configs. This replaces the old `get` function which ran in `IO`.
* Add a flag to force thunk packing even if there are unpushed changes in the unpacked thunk.


## v0.1.0.0 - 2019-03-29

* Use reflex-dom's `HydrationDomBuilder` to "hydrate" statically rendered DOM served by the Obelisk backend (rather than re-creating DOM and replacing it all).
* Add `HasCookies` and `CookiesT` to allow `ObeliskWidget`s to access cookies during static and "hydrated" DOM rendering.<|MERGE_RESOLUTION|>--- conflicted
+++ resolved
@@ -9,12 +9,9 @@
 * The backend no longer runs in BackendConfigsT.
 * Add tabulation package. See Data.Tabulation for details.
 * Add encoders for `DMap`, `HasFields` (cf. Data.Tabulation), and JSON.
-<<<<<<< HEAD
 * Generalised pathSegmentEncoder, added pathFieldEncoder.
 * Added some Prisms to the encoder library for manipulating DSums (perhaps they should get moved to dependent-sum before release?)
-=======
 * Use IP address for nginx proxy pass instead of localhost
->>>>>>> f5f0775f
 
 ## v0.1.1.0 - 2019-05-17
 
