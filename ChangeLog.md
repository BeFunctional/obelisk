--- conflicted
+++ resolved
@@ -4,12 +4,12 @@
 
 ## Unreleased
 
-<<<<<<< HEAD
 * Update reflex-platform to yet unreleased version with GHC 8.10.
   \[Update note once release is cut.\]
-=======
+
+## Unreleased
+
 * Update reflex-platform to v0.9.0.0
->>>>>>> 16577d47
 
 ## Unreleased
 
