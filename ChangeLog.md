--- conflicted
+++ resolved
@@ -1,6 +1,10 @@
 # Revision history for obelisk
 
 This project's release branch is `master`. This log is written from the perspective of the release branch: when changes hit `master`, they are considered released, and the date should reflect that release.
+
+## Unreleased
+
+* Obelisk now depends directly on `reflex-dom-core` instead of `reflex-dom`. This avoids requiring a `jsaddle-webkit2gtk` dependency in apps that are only using `jsaddle-warp`. ([#606](https://github.com/obsidiansystems/obelisk/pull/606))
 
 ## v0.4.0.0 - 2020-01-10
 
@@ -10,13 +14,8 @@
 * Add `--public`/`--private` options to `ob thunk pack` to specify if a repository should be treated as a public or private. ([#594](https://github.com/obsidiansystems/obelisk/pull/594))
 * Improve error messaging when a dependency doesn't have the expected `.cabal` or `package.yaml` file. ([#597](https://github.com/obsidiansystems/obelisk/pull/597))
 * Improve the skeleton in small ways. ([#593](https://github.com/obsidiansystems/obelisk/pull/593), [#589](https://github.com/obsidiansystems/obelisk/pull/589))
-<<<<<<< HEAD
-* Fix `ob` commands to again support running from any subdirectory of an obelisk project. ([#591](https://github.com/obsidiansystems/obelisk/pull/591))
-* Obelisk now depends directly on `reflex-dom-core` instead of `reflex-dom`. This avoids requiring a `jsaddle-webkit2gtk` dependency in apps that are only using `jsaddle-warp`. ([#606](https://github.com/obsidiansystems/obelisk/pull/606))
-=======
 * Fix `ob` commands to again support running from any subdirectory of an obelisk project ([#591](https://github.com/obsidiansystems/obelisk/pull/591))
 * Add `reflex-platform-func` argument to Obelisk's `default.nix`. It defaults to it's prior behavior of using the reflex-platform in in `dep`. ([#612](https://github.com/obsidiansystems/obelisk/pull/612))
->>>>>>> c969e995
 
 ## v0.3.0.0 - 2019-12-20
 
