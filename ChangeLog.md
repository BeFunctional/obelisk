# Revision history for obelisk

This project's release branch is `master`. This log is written from the perspective of the release branch: when changes hit `master`, they are considered released.

## Unreleased

<<<<<<< HEAD
* Documentation
  * [#919](https://github.com/obsidiansystems/obelisk/pull/919): Document useful command for testing obelisk branches to CONTRIBUTING.md
  * [#913](https://github.com/obsidiansystems/obelisk/pull/913): Add haddocks to Obelisk.Command.Deploy
  * [#931](https://github.com/obsidiansystems/obelisk/pull/931): For `ob deploy init`, command-line option `--check-known-host` corrected in readme, caveat added for multiple matching host-keypairs.
* nixpkgs-overlays
  * Remove override of acme module that pinned it to the version in nixpkgs-20.03. This is used for automatic https certificate provisioning.
* CLI
  * [#784](https://github.com/obsidiansystems/obelisk/pull/784): hint for users to take advantage of ob shell --no-interpret option for thunks
  * [#916](https://github.com/obsidiansystems/obelisk/pull/916): Add `check-known-hosts` option in `ob deploy init`.
  * [#870](https://github.com/obsidiansystems/obelisk/pull/870): Host redirection added to `ob deploy`. Readme updated with tutorial for new functionality.
  * [#931](https://github.com/obsidiansystems/obelisk/pull/931): Fix bug in `ob deploy init` where `ssh-keygen` was not found in nix store.
  * [#934](https://github.com/obsidiansystems/obelisk/pull/934)[#936](https://github.com/obsidiansystems/obelisk/pull/936): obelisk now always uses absolute paths when generating `.ghci` files for REPL and IDE support. This is a **BREAKING** change for some old tools that could not handle absolute paths properly. However, due to the behavior of cross-volume relative paths on certain platforms, such as modern MacOS, we cannot guarantee proper operation of obelisk with relative paths.
* obelisk-route
  * [#915](https://github.com/obsidiansystems/obelisk/pull/915): Add routeLinkAttr to Obelisk.Route.Frontend. This allows the creation of route links with additional, user-specified attributes.
  * [#918](https://github.com/obsidiansystems/obelisk/pull/918): Add GHC 8.10.7 support for `obelisk-route`
* Javascript FFI
  * [#844](https://github.com/obsidiansystems/obelisk/pull/844): Jsaddle FFI example extended in skeleton (example project which is installed by `ob init`). Note the remark on minifier renaming in /skeleton/static/lib.js
  * [#903](https://github.com/obsidiansystems/obelisk/pull/903): Added support for a file which allows users to specify global variables and namespaces in JS, that should not be used by the Google Closure Compiler during minification of the GHCJS produced JS. See the [FAQ](FAQ.md).
* Static Assets
  * [#922](https://github.com/obsidiansystems/obelisk/pull/922): Serve .wasm files with the correct MIME type
  * [#930](https://github.com/obsidiansystems/obelisk/pull/930): Add an error to ob run when `static` is called with a path to a file that doesn't exist

## v1.0.0.0 - 2022-01-04

* Update reflex-platform to v0.9.2.0
  * This updated reflex-dom-core to [0.7](https://github.com/reflex-frp/reflex-dom/releases/tag/reflex-dom-core-0.7.0.0), which removes the `js` type parameter from `Prerender` (i.e., `Prerender js t m` becomes `Prerender t m`) and removes `HasJS` and `HasJSContext`. This resulted in changes to the following Obelisk modules:
    * `Obelisk.Configs`: `HasJSContext` and `HasJS` are no longer derived.
    * `Obelisk.Frontend`: `ObeliskWidget js t route m` no longer has the `js` type parameter. It is now `ObeliskWidget t route m`.
    * `Obelisk.Route.Frontend`: There are no longer `HasJSContext` or `HasJS` instances for `RoutedT`, `SetRouteT`, `RouteToUrlT`.
    * Various functions that were constrained to `Prerender js t m` have been updated to with the constraint `Prerender t m`.

## v0.9.4.0 - 2021-12-30

* Update reflex-platform to v0.9.0.0

## v0.9.3.0 - 2021-12-30

* Update reflex-platform to v0.8.0.3

## v0.9.2.1 - 2021-12-28

* Update reflex-platform to v0.7.2.0

## v0.9.2.0 - 2021-12-28

* Update reflex-platform to v0.7.1.0
=======
* Update reflex-platform to yet unreleased version with GHC 8.10.
  \[Update note once release is cut.\]

## Unreleased

* Update reflex-platform to v0.8.0.3

## Unreleased

* Update reflex-platform to v0.7.2.0
>>>>>>> e98256a1
* Fix bug [#790](https://github.com/obsidiansystems/obelisk/issues/790) which prevented CSS file loading on ios
* Use TemplateHaskell to determine asset file paths
  * Migration: All uses of `static @"some/path"` become `$(static "some/path")`. Instead of requiring `TypeApplications` and `DataKinds`, modules calling `static` must now enable `TemplateHaskell`.
  * Deprecation: Deprecate static asset modules generated via 'obelisk-asset-manifest-generate' in favor of modules generated via 'obelisk-asset-th-generate'. The new executable takes the same arguments as the old and should be a drop-in replacement. To preserve the old behavior, set `__deprecated.useObeliskAssetManifestGenerate = true;` in your obelisk project configuration.
  * Feature: Files added to the static directory while `ob run` is active no longer require `ob run` to be restarted
* Feature: When `staticFiles` is a derivation, as opposed to a regular directory, produce a symlink to the result of that derivation at `static.out` and have `ob run` serve static assets from that symlink. This makes it possible for the static asset derivation to be rebuilt and the new results served without restarting `ob run`.
* Feature: Rebuild static asset derivations while `ob run` is active as long as the change to the derivation is within the project folder. `ob run` now displays a message ("Static assets rebuilt and symlinked to static.out") whenever static assets have been rebuilt and the new static assets are being served.
* Feature: Add `staticFilePath` to `Obelisk.Generated.Static`. Like `static`, this uses TH to generate a reference to a file. Unlike `static`, this `staticFilePath` generates a path on the filesystem instead of URL path.
* Docs: Added [documentation](lib/route/docs/introduction.md) for obelisk-routes.

## v0.9.1.0

* [#801](https://github.com/obsidiansystems/obelisk/pull/801): Remove errors and warning for local packages without a library component
* [#812](https://github.com/obsidiansystems/obelisk/pull/812): Add support for `NoImplicitPrelude` and other extensions disabled via `No`
* Pinned version bumps:
  * reflex-platform [0.7.0.0](https://github.com/reflex-frp/reflex-platform/releases/tag/v0.7.0.0)
  * hnix 0.8.0
* [#787](https://github.com/obsidiansystems/obelisk/pull/787): Set `immutable` cache control directive when serving content-addressed static assets
* Use iOS SDK 13.2


## v0.9.0.1

* ([#810](https://github.com/obsidiansystems/obelisk/pull/810)) Fix loading of `all.js` in fully compiled web apps.

## v0.9.0.0

* **(Breaking change)** Backport nixpkgs upgrades to ACME/Let's Encrypt handling so that HTTPS deployments continue to work flawlessly. If your deployment is having trouble renewing [Let's Encrypt](https://letsencrypt.org/) certificates, upgrade to this version.
  * **IMPORTANT:** In order to use [Let's Encrypt](https://letsencrypt.org/) you must now accept their [terms of service](https://letsencrypt.org/repository/). To do that, add `terms.security.acme.acceptTerms = true;` to the `import ./.obelisk/impl {` section in your `default.nix`. The new skeleton application may serve as an [example](https://github.com/obsidiansystems/obelisk/blob/4759342ab3570888c027d4c58cb5694cb832d624/skeleton/default.nix#L13).
* Update reflex-platform dependency to v0.6.0.0
* ([#715](https://github.com/obsidiansystems/obelisk/pull/715)) In `Obelisk.Route` deprecate `isoEncoder` and `prismEncoder` in favor of more precisely named `viewEncoder` and `reviewEncoder` (respectively) and improve documentation regarding contravariance of `reviewEncoder`.
* ([#739](https://github.com/obsidiansystems/obelisk/pull/739)) Improve `ob shell` by allowing commands to be passed verbatim after a `--` argument. For example, `ob shell 'run command'` can now be written `ob shell -- run command`.
* ([#735](https://github.com/obsidiansystems/obelisk/pull/735)) Fix regression causing custom `Prelude`s to break `ob run`/`ob watch`/`ob repl`.
* ([#737](https://github.com/obsidiansystems/obelisk/pull/737)) Fix bug causing custom `Prelude`s to break `ob profile`.
* ([#752](https://github.com/obsidiansystems/obelisk/pull/752)) Fix the `ob` command-line tool to return non-zero exit code when underlying processes fail.
* ([#742](https://github.com/obsidiansystems/obelisk/pull/742), [#57](https://github.com/obsidiansystems/obelisk/pull/57), [#406](https://github.com/obsidiansystems/obelisk/pull/406)) Enable `-dedupe` and `-DGHCJS_BROWSER` in GHCJS builds to make JavaScript output considerably smaller leading to faster load/parse times and faster build times.
  * **Migration:** New Obelisk projects will automatically benefit from this change, but existing projects need to apply a change similar to [this one](https://github.com/obsidiansystems/obelisk/blob/371cb3302085601c5ec73e9574d51c8b95e3e493/skeleton/frontend/frontend.cabal#L32-L34).
* ([#742](https://github.com/obsidiansystems/obelisk/pull/742)) Update `reflex-platform` which includes:
    * A new version of GHCJS where `-dedupe` is fixed.

## v0.8.0.0

* ([#674](https://github.com/obsidiansystems/obelisk/pull/674), [#711](https://github.com/obsidiansystems/obelisk/pull/711)) Introduce a new thunk format to support accessing the thunk's source directly when packed. When packed, thunks have an additional file called `thunk.nix` and `default.nix` is now a thin wrapper around that.
* ([#665](https://github.com/obsidiansystems/obelisk/pull/665)) Add `--interpret` and `--no-interpret` options to `ob run`/`ob watch`/`ob repl`/`ob shell`. These options allow you to pick which paths will be pre-compiled by `nix` when entering the shell/session and which won't. For example `ob run --no-interpret dep` will ensure that any dependencies found in `./dep` will be built by `nix` before loading the rest of the project into the `ghci` session. The same configuration for `ob shell` will ensure that those packages are built and available in the `ghc` package database inside the shell.

  **NOTE:** `ob shell`'s default behavior is now different. By default it now behaves like `ob run`/`ob watch`/`ob repl` in that it does *not* pre-build any packages whose `.cabal` or `package.yaml` files are found in the project. To regain the previous behavior, use `ob shell --no-interpret . --interpret backend --interpret common --interpret frontend` from the project root.
* ([#695](https://github.com/obsidiansystems/obelisk/pull/695)) `ob deploy init` now requires that your obelisk project be a clean `git` checkout with pushed changes. It has always required that your obelisk project be a `git` repository, but it did not require that your local changes be committed and pushed. This new requirement is added to ensure users don't accidentally create a deployment pointing to an old version of the project.
* ([#705](https://github.com/obsidiansystems/obelisk/pull/705)) Add `Obelisk.Route.packTextEncoder` and generalize `Obelisk.Route.unpackTextEncoder` over any `Data.Text.Lens.IsText`.
* ([#712](https://github.com/obsidiansystems/obelisk/pull/712)) Update [`reflex-platform`](https://github.com/reflex-frp/reflex-platform) to version 0.5.3.0.
* ([#700](https://github.com/obsidiansystems/obelisk/pull/700)) Ensure `ob init` uses the thunk format of the target obelisk rather than the one currently running the init command. If a user had installed a version of obelisk with a new thunk format, a newly initialized skeleton of an older version would not be able to unpack its own `.obelisk/impl`.
* ([#693](https://github.com/obsidiansystems/obelisk/pull/693)) Fix a bug where some packages in `.attr-cache` directories would be incorrectly picked up and used instead of the correct ones when using `ob run`/`ob watch`/`ob repl`.
* ([#709](https://github.com/obsidiansystems/obelisk/pull/709)) Fix a bug in obelisk's preprocessor causing it to incorrectly skip files in some circumstances.
* ([#663](https://github.com/obsidiansystems/obelisk/pull/663)) Add **experimental** support for [`ghcide`](https://github.com/digital-asset/ghcide). See the README for more information.
* ([#714](https://github.com/obsidiansystems/obelisk/pull/714)) Miscellaneous improvements to CLI help and logging.

## v0.7.0.1

* Fix the version number for `ob` the command-line tool. ([#679](https://github.com/obsidiansystems/obelisk/pull/679))

## v0.7.0.0

* Fully support HTTP [Range](https://developer.mozilla.org/en-US/docs/Web/HTTP/Headers/Range) requests on static assets to support Safari. ([#664](https://github.com/obsidiansystems/obelisk/pull/664))
* Support non-EC2 deployments. ([#658](https://github.com/obsidiansystems/obelisk/pull/658))
* Fix `ob deploy test android` to work. ([#645](https://github.com/obsidiansystems/obelisk/pull/645))
* Fix vulnerability where Android deployments would leave signing keys in the nix store which is world readable. ([#645](https://github.com/obsidiansystems/obelisk/pull/645)) (Thanks to [kmicklas](https://github.com/kmicklas) for the report.)
* Add `Obelisk.Backend.runBackendWith` to allow several customizations. ([#668](https://github.com/obsidiansystems/obelisk/pull/668), [#644](https://github.com/obsidiansystems/obelisk/pull/644))
* Add `ob profile` command to run Obelisk projects with profiling. `ob profile` works like `ob run`, but instead of using `ghci`, it builds an executable that is built with profiling enabled. ([#654](https://github.com/obsidiansystems/obelisk/pull/654))
* Obelisk's `default.nix` now exposes `mkAssets` function which is used to construct the assets served by an Obelisk application. ([#651](https://github.com/obsidiansystems/obelisk/pull/651))
* Bump reflex-platform to v0.5.2.0. ([#671](https://github.com/obsidiansystems/obelisk/pull/671))

## v0.6.0.0 - 2020-02-21

* Fix a bug in `Obelisk.Route.Frontend` where `routeLink`, `routeLinkDynAttr`, and `dynRouteLink` would not behave exactly like `<a href="...">` when run by JavaScript. These functions now scroll to the top of the page when the link is clicked. ([#540](https://github.com/obsidiansystems/obelisk/pull/540))
* Fix a bug in `ob run`/`ob watch`/`ob repl` where nested Obelisk projects would also be loaded into the session. These are now ignored. ([#652](https://github.com/obsidiansystems/obelisk/pull/652))
* Improve behavior of `ob run`/`ob watch`/`ob repl` when multiple packages with the same name are encountered. Obelisk now issues a warning and tells you which one it will use. ([#653](https://github.com/obsidiansystems/obelisk/pull/653))
* Removed `Obelisk.Backend.mkRouteToUrl` since it is easily written in terms of `Obelisk.Route.renderObeliskRoute`:

      mkRouteToUrl validFullEncoder (k :/ v) = renderObeliskRoute validFullEncoder (FullRoute_Frontend (ObeliskRoute_App k) :/ v)

* Add `Obelisk.Backend.renderAllJsPath` to expose URL path to `ghcjs/all.js`. ([#545](https://github.com/obsidiansystems/obelisk/pull/545))
* Add argument to `serveDefaultObeliskApp`, `serveObeliskApp`, and `serveGhcjsApp` to take the path to `all.js` instead of hard-coding it. ([#545](https://github.com/obsidiansystems/obelisk/pull/545))

## v0.5.0.0 - 2020-02-07

* Add `Obelisk.Route.(?/)`, a convenience function for constructing routes nested in `Maybe`. ([#457](https://github.com/obsidiansystems/obelisk/pull/457))
* Add local unpacked packages to the `ob run`, `ob watch`, and `ob repl` sessions. Any `.cabal` or hpack package inside the current obelisk project will be loaded into the session. For `ob run`/`ob watch` this means the session will automatically reload when you save a source file in any of those packages. For `ob repl` it means that `:r` will reload changes to any of those packages. There are some edge cases where this integration is still rough. Report any issues you encounter. ([#489](https://github.com/obsidiansystems/obelisk/pull/489))
* Add `ob hoogle` command to start a local [Hoogle](https://hoogle.haskell.org/) server for the project. ([#628](https://github.com/obsidiansystems/obelisk/pull/628))
* `ob thunk pack` will now attempt to automatically detect if the thunk is a private or public repo. To avoid this detection, specify `--private` or `--public` manually. ([#607](https://github.com/obsidiansystems/obelisk/pull/607))
* Fix a bug in the plain git thunk loader for thunks marked as 'private' when the revision is not in the default branch. ([#648](https://github.com/obsidiansystems/obelisk/pull/648))
* Improve handling of runtime nix dependencies. This may fix some issues encountered particularly by users on systems other than NixOS.

## v0.4.0.0 - 2020-01-10

* Bump reflex-platform which, notably, bumps nixpkgs to 19.09. ([#585](https://github.com/obsidiansystems/obelisk/pull/585))
* Add new thunk loader for Git repositories that supports `file://` Git remotes and supports private repositories via `builtins.fetchGit` for private repositories (when the `git.json` file specifies `"private": true`). ([#594](https://github.com/obsidiansystems/obelisk/pull/594))
* Add a new thunk loader for GitHub repositories that uses `builtins.fetchTarball` for public repositories to increase loader performance and uses `fetchFromGitHub` for private repositories (when the `github.json` file specifies `"private": true`). Note that `fetchFromGitHub` requires some Nix configuration for the Nix builder to access the repository. If `ob thunk pack` fails in this case, use `-v` to see Nix's helpful message. ([#594](https://github.com/obsidiansystems/obelisk/pull/594))
* Add `--public`/`--private` options to `ob thunk pack` to specify if a repository should be treated as a public or private. ([#594](https://github.com/obsidiansystems/obelisk/pull/594))
* Improve error messaging when a dependency doesn't have the expected `.cabal` or `package.yaml` file. ([#597](https://github.com/obsidiansystems/obelisk/pull/597))
* Improve the skeleton in small ways. ([#593](https://github.com/obsidiansystems/obelisk/pull/593), [#589](https://github.com/obsidiansystems/obelisk/pull/589))
* Fix `ob` commands to again support running from any subdirectory of an obelisk project ([#591](https://github.com/obsidiansystems/obelisk/pull/591))
* Add `reflex-platform-func` argument to Obelisk's `default.nix`. It defaults to its prior behavior of using the reflex-platform in in `dep`. ([#612](https://github.com/obsidiansystems/obelisk/pull/612))

## v0.3.0.0 - 2019-12-20

* Change the structure of Obelisk routes to use a designated
  `FullRoute` type. This combines frontend and backend routes into one
  structure. This is a **breaking** change which requires Obelisk apps
  to take specific migrations. They are:
    * Rewrite the implementation of `_backend_routeEncoder` in
      `Backend` to use `mkFullRouteEncoder` instead of
      `handleEncoder`. Specifically, the backend and frontend cases of
      the top-level `pathComponentEncoder` become the second and third
      arguments of `mkFullRouteEncoder` respectively, while the
      missing route becomes the first argument. An example of how to
      do this is available in [a reflex-examples
      commit](https://github.com/reflex-frp/reflex-examples/commits/28f566c3e7dc615578dc74297b7c620c1f13683e).
    * Replace type constructions of `InL` with `FullRoute_Backend` and
      `InR` with `FullRoute_Frontend`.
* Generalised `pathSegmentEncoder`, added `pathFieldEncoder`.
* Added some `Prism`s to the encoder library for manipulating `DSum`s.
* Add `ob doc` command, which lists paths to haddock documentation for specified packages.
* Bump reflex-platform so that obelisk now uses GHC 8.6.5 and the nixos-19.03 nixpkgs set.
* Add support in `obelisk-route` for single parameters in URL paths.
* Bump reflex-platform so that obelisk now uses reflex-dom 0.5.2.0.
* Use a `--pure` nix shell in `ob run` for parity with `ob repl` and more resilience against "works on my machine".
* Pin usages of `<nixpkgs>` in obelisk thunks, etc. to the nixpkgs used by the project's obelisk impl.
* Backport ACMEv2 support in obelisk server to regain LetsEncrypt account creation.
* Enable HTTPS in `ob run`.
* `ob run` now handles `ghci` errors better, and includes a custom `ghcid`
  version. As a result, you no longer need to have ghcid installed to
  use `ob run`, as we provide one for you.
* `ob` commands now complain less on systems with umasks other than `0022`.
* Ignore package environment files in `ob run` and `ob repl`.
* Add `Obelisk.Route.Frontend.routeLinkDynAttr`.

## v0.2.0.0 - 2019-8-17

* Configs become ByteStrings.
* FrontendConfigsT has been changed into ConfigsT and configs are made available via getConfig/getConfigs
  * The frontend will still only have access to configs that are placed in config/frontend and config/common, while the backend has access to the entire contents of the config directory via `Obelisk.ExecutableConfig.Lookup.getConfigs`.
* The backend no longer runs in BackendConfigsT.
* Add tabulation package. See Data.Tabulation for details.
* Add encoders for `DMap`, `HasFields` (cf. Data.Tabulation), and JSON.
* Use IP address for nginx proxy pass instead of localhost

## v0.1.1.0 - 2019-05-17

* Fix crashes of Android apps on 32-bit ARM devices.
* Provide a way to indicate acceptance of the Android SDK license by passing `config.android_sdk.accept_license = true;` in the arguments to the import of `.obelisk/impl` in the project's `default.nix`.
* Add `COMPLETE` pragma to `(:/)`. Using this pattern synonym should no longer generate spurious warnings about non-exhaustive pattern matching.
* Make asset path hashing strict (see `Obelisk.Asset.Gather`)
* Add the `ob shell` command to enter a nix shell for an obelisk project
* Allow skeleton's obelisk to be overridden. This changes the skeleton's default.nix interface: the arguments that it used to take are now part of the new "obelisk" argument.
* Removed `MonadIO` from `ObeliskWidget` to prevent accidental IO during prerendering. If you need to do IO in a widget it should be on the right hand side of a `prerender`.
* Significantly changed the interface to the "executable config" packages. `obelisk-executable-config-lookup` is a new internal package which looks up all configs in a platform-specific way. `obelisk-executable-frontend` and `obelisk-executable-backend` provide MTL-style monad classes (`HasFrontendConfigs` and `HasBackendConfigs`) which the frontend and backend, respectively, can use to look up configs. This replaces the old `get` function which ran in `IO`.
* Add a flag to force thunk packing even if there are unpushed changes in the unpacked thunk.


## v0.1.0.0 - 2019-03-29

* Use reflex-dom's `HydrationDomBuilder` to "hydrate" statically rendered DOM served by the Obelisk backend (rather than re-creating DOM and replacing it all).
* Add `HasCookies` and `CookiesT` to allow `ObeliskWidget`s to access cookies during static and "hydrated" DOM rendering.<|MERGE_RESOLUTION|>--- conflicted
+++ resolved
@@ -4,7 +4,9 @@
 
 ## Unreleased
 
-<<<<<<< HEAD
+* Update reflex-platform to yet unreleased version with GHC 8.10.
+  \[Update note once release is cut.\]
+  
 * Documentation
   * [#919](https://github.com/obsidiansystems/obelisk/pull/919): Document useful command for testing obelisk branches to CONTRIBUTING.md
   * [#913](https://github.com/obsidiansystems/obelisk/pull/913): Add haddocks to Obelisk.Command.Deploy
@@ -51,18 +53,6 @@
 ## v0.9.2.0 - 2021-12-28
 
 * Update reflex-platform to v0.7.1.0
-=======
-* Update reflex-platform to yet unreleased version with GHC 8.10.
-  \[Update note once release is cut.\]
-
-## Unreleased
-
-* Update reflex-platform to v0.8.0.3
-
-## Unreleased
-
-* Update reflex-platform to v0.7.2.0
->>>>>>> e98256a1
 * Fix bug [#790](https://github.com/obsidiansystems/obelisk/issues/790) which prevented CSS file loading on ios
 * Use TemplateHaskell to determine asset file paths
   * Migration: All uses of `static @"some/path"` become `$(static "some/path")`. Instead of requiring `TypeApplications` and `DataKinds`, modules calling `static` must now enable `TemplateHaskell`.
