# Revision history for obelisk

This project's release branch is `master`. This log is written from the perspective of the release branch: when changes hit `master`, they are considered released.

## Unreleased

* Documentation
  * [#919](https://github.com/obsidiansystems/obelisk/pull/919): Document useful command for testing obelisk branches to CONTRIBUTING.md
  * [#913](https://github.com/obsidiansystems/obelisk/pull/913): Add haddocks to Obelisk.Command.Deploy
  * [#931](https://github.com/obsidiansystems/obelisk/pull/931): For `ob deploy init`, command-line option `--check-known-host` corrected in readme, caveat added for multiple matching host-keypairs.
* nixpkgs-overlays
  * Remove override of acme module that pinned it to the version in nixpkgs-20.03. This is used for automatic https certificate provisioning.
* CLI
  * [#784](https://github.com/obsidiansystems/obelisk/pull/784): hint for users to take advantage of ob shell --no-interpret option for thunks
  * [#916](https://github.com/obsidiansystems/obelisk/pull/916): Add `check-known-hosts` option in `ob deploy init`.
  * [#870](https://github.com/obsidiansystems/obelisk/pull/870): Host redirection added to `ob deploy`. Readme updated with tutorial for new functionality.
<<<<<<< HEAD
  * [#934](https://github.com/obsidiansystems/obelisk/pull/934): Change the way `ob run` interprets nix store paths from relative to absolute. This ensures that obelisk works on modern MacOS, where the nix store must be mounted on its own volume, which cannot be referred to with relative paths from the main volume. The old behavior was pertinent to some tool integrations, and can be re-enabled by passing `--use-relative-path`
=======
  * [#931](https://github.com/obsidiansystems/obelisk/pull/931): Fix bug in `ob deploy init` where `ssh-keygen` was not found in nix store.
>>>>>>> 64a417c0
* obelisk-route
  * [#915](https://github.com/obsidiansystems/obelisk/pull/915): Add routeLinkAttr to Obelisk.Route.Frontend. This allows the creation of route links with additional, user-specified attributes.
  * [#918](https://github.com/obsidiansystems/obelisk/pull/918): Add GHC 8.10.7 support for `obelisk-route`
* Javascript FFI
  * [#844](https://github.com/obsidiansystems/obelisk/pull/844): Jsaddle FFI example extended in skeleton (example project which is installed by `ob init`). Note the remark on minifier renaming in /skeleton/static/lib.js
  * [#903](https://github.com/obsidiansystems/obelisk/pull/903): Added support for a file which allows users to specify global variables and namespaces in JS, that should not be used by the Google Closure Compiler during minification of the GHCJS produced JS. See the [FAQ](FAQ.md).
* Static Assets
  * [#922](https://github.com/obsidiansystems/obelisk/pull/922): Serve .wasm files with the correct MIME type
  * [#930](https://github.com/obsidiansystems/obelisk/pull/930): Add an error to ob run when `static` is called with a path to a file that doesn't exist

## v1.0.0.0 - 2022-01-04

* Update reflex-platform to v0.9.2.0
  * This updated reflex-dom-core to [0.7](https://github.com/reflex-frp/reflex-dom/releases/tag/reflex-dom-core-0.7.0.0), which removes the `js` type parameter from `Prerender` (i.e., `Prerender js t m` becomes `Prerender t m`) and removes `HasJS` and `HasJSContext`. This resulted in changes to the following Obelisk modules:
    * `Obelisk.Configs`: `HasJSContext` and `HasJS` are no longer derived.
    * `Obelisk.Frontend`: `ObeliskWidget js t route m` no longer has the `js` type parameter. It is now `ObeliskWidget t route m`.
    * `Obelisk.Route.Frontend`: There are no longer `HasJSContext` or `HasJS` instances for `RoutedT`, `SetRouteT`, `RouteToUrlT`.
    * Various functions that were constrained to `Prerender js t m` have been updated to with the constraint `Prerender t m`.

## v0.9.4.0 - 2021-12-30

* Update reflex-platform to v0.9.0.0

## v0.9.3.0 - 2021-12-30

* Update reflex-platform to v0.8.0.3

## v0.9.2.1 - 2021-12-28

* Update reflex-platform to v0.7.2.0

## v0.9.2.0 - 2021-12-28

* Update reflex-platform to v0.7.1.0
* Fix bug [#790](https://github.com/obsidiansystems/obelisk/issues/790) which prevented CSS file loading on ios
* Use TemplateHaskell to determine asset file paths
  * Migration: All uses of `static @"some/path"` become `$(static "some/path")`. Instead of requiring `TypeApplications` and `DataKinds`, modules calling `static` must now enable `TemplateHaskell`.
  * Deprecation: Deprecate static asset modules generated via 'obelisk-asset-manifest-generate' in favor of modules generated via 'obelisk-asset-th-generate'. The new executable takes the same arguments as the old and should be a drop-in replacement. To preserve the old behavior, set `__deprecated.useObeliskAssetManifestGenerate = true;` in your obelisk project configuration.
  * Feature: Files added to the static directory while `ob run` is active no longer require `ob run` to be restarted
* Feature: When `staticFiles` is a derivation, as opposed to a regular directory, produce a symlink to the result of that derivation at `static.out` and have `ob run` serve static assets from that symlink. This makes it possible for the static asset derivation to be rebuilt and the new results served without restarting `ob run`.
* Feature: Rebuild static asset derivations while `ob run` is active as long as the change to the derivation is within the project folder. `ob run` now displays a message ("Static assets rebuilt and symlinked to static.out") whenever static assets have been rebuilt and the new static assets are being served.
* Feature: Add `staticFilePath` to `Obelisk.Generated.Static`. Like `static`, this uses TH to generate a reference to a file. Unlike `static`, this `staticFilePath` generates a path on the filesystem instead of URL path.
* Docs: Added [documentation](lib/route/docs/introduction.md) for obelisk-routes.

## v0.9.1.0

* [#801](https://github.com/obsidiansystems/obelisk/pull/801): Remove errors and warning for local packages without a library component
* [#812](https://github.com/obsidiansystems/obelisk/pull/812): Add support for `NoImplicitPrelude` and other extensions disabled via `No`
* Pinned version bumps:
  * reflex-platform [0.7.0.0](https://github.com/reflex-frp/reflex-platform/releases/tag/v0.7.0.0)
  * hnix 0.8.0
* [#787](https://github.com/obsidiansystems/obelisk/pull/787): Set `immutable` cache control directive when serving content-addressed static assets
* Use iOS SDK 13.2


## v0.9.0.1

* ([#810](https://github.com/obsidiansystems/obelisk/pull/810)) Fix loading of `all.js` in fully compiled web apps.

## v0.9.0.0

* **(Breaking change)** Backport nixpkgs upgrades to ACME/Let's Encrypt handling so that HTTPS deployments continue to work flawlessly. If your deployment is having trouble renewing [Let's Encrypt](https://letsencrypt.org/) certificates, upgrade to this version.
  * **IMPORTANT:** In order to use [Let's Encrypt](https://letsencrypt.org/) you must now accept their [terms of service](https://letsencrypt.org/repository/). To do that, add `terms.security.acme.acceptTerms = true;` to the `import ./.obelisk/impl {` section in your `default.nix`. The new skeleton application may serve as an [example](https://github.com/obsidiansystems/obelisk/blob/4759342ab3570888c027d4c58cb5694cb832d624/skeleton/default.nix#L13).
* Update reflex-platform dependency to v0.6.0.0
* ([#715](https://github.com/obsidiansystems/obelisk/pull/715)) In `Obelisk.Route` deprecate `isoEncoder` and `prismEncoder` in favor of more precisely named `viewEncoder` and `reviewEncoder` (respectively) and improve documentation regarding contravariance of `reviewEncoder`.
* ([#739](https://github.com/obsidiansystems/obelisk/pull/739)) Improve `ob shell` by allowing commands to be passed verbatim after a `--` argument. For example, `ob shell 'run command'` can now be written `ob shell -- run command`.
* ([#735](https://github.com/obsidiansystems/obelisk/pull/735)) Fix regression causing custom `Prelude`s to break `ob run`/`ob watch`/`ob repl`.
* ([#737](https://github.com/obsidiansystems/obelisk/pull/737)) Fix bug causing custom `Prelude`s to break `ob profile`.
* ([#752](https://github.com/obsidiansystems/obelisk/pull/752)) Fix the `ob` command-line tool to return non-zero exit code when underlying processes fail.
* ([#742](https://github.com/obsidiansystems/obelisk/pull/742), [#57](https://github.com/obsidiansystems/obelisk/pull/57), [#406](https://github.com/obsidiansystems/obelisk/pull/406)) Enable `-dedupe` and `-DGHCJS_BROWSER` in GHCJS builds to make JavaScript output considerably smaller leading to faster load/parse times and faster build times.
  * **Migration:** New Obelisk projects will automatically benefit from this change, but existing projects need to apply a change similar to [this one](https://github.com/obsidiansystems/obelisk/blob/371cb3302085601c5ec73e9574d51c8b95e3e493/skeleton/frontend/frontend.cabal#L32-L34).
* ([#742](https://github.com/obsidiansystems/obelisk/pull/742)) Update `reflex-platform` which includes:
    * A new version of GHCJS where `-dedupe` is fixed.

## v0.8.0.0

* ([#674](https://github.com/obsidiansystems/obelisk/pull/674), [#711](https://github.com/obsidiansystems/obelisk/pull/711)) Introduce a new thunk format to support accessing the thunk's source directly when packed. When packed, thunks have an additional file called `thunk.nix` and `default.nix` is now a thin wrapper around that.
* ([#665](https://github.com/obsidiansystems/obelisk/pull/665)) Add `--interpret` and `--no-interpret` options to `ob run`/`ob watch`/`ob repl`/`ob shell`. These options allow you to pick which paths will be pre-compiled by `nix` when entering the shell/session and which won't. For example `ob run --no-interpret dep` will ensure that any dependencies found in `./dep` will be built by `nix` before loading the rest of the project into the `ghci` session. The same configuration for `ob shell` will ensure that those packages are built and available in the `ghc` package database inside the shell.

  **NOTE:** `ob shell`'s default behavior is now different. By default it now behaves like `ob run`/`ob watch`/`ob repl` in that it does *not* pre-build any packages whose `.cabal` or `package.yaml` files are found in the project. To regain the previous behavior, use `ob shell --no-interpret . --interpret backend --interpret common --interpret frontend` from the project root.
* ([#695](https://github.com/obsidiansystems/obelisk/pull/695)) `ob deploy init` now requires that your obelisk project be a clean `git` checkout with pushed changes. It has always required that your obelisk project be a `git` repository, but it did not require that your local changes be committed and pushed. This new requirement is added to ensure users don't accidentally create a deployment pointing to an old version of the project.
* ([#705](https://github.com/obsidiansystems/obelisk/pull/705)) Add `Obelisk.Route.packTextEncoder` and generalize `Obelisk.Route.unpackTextEncoder` over any `Data.Text.Lens.IsText`.
* ([#712](https://github.com/obsidiansystems/obelisk/pull/712)) Update [`reflex-platform`](https://github.com/reflex-frp/reflex-platform) to version 0.5.3.0.
* ([#700](https://github.com/obsidiansystems/obelisk/pull/700)) Ensure `ob init` uses the thunk format of the target obelisk rather than the one currently running the init command. If a user had installed a version of obelisk with a new thunk format, a newly initialized skeleton of an older version would not be able to unpack its own `.obelisk/impl`.
* ([#693](https://github.com/obsidiansystems/obelisk/pull/693)) Fix a bug where some packages in `.attr-cache` directories would be incorrectly picked up and used instead of the correct ones when using `ob run`/`ob watch`/`ob repl`.
* ([#709](https://github.com/obsidiansystems/obelisk/pull/709)) Fix a bug in obelisk's preprocessor causing it to incorrectly skip files in some circumstances.
* ([#663](https://github.com/obsidiansystems/obelisk/pull/663)) Add **experimental** support for [`ghcide`](https://github.com/digital-asset/ghcide). See the README for more information.
* ([#714](https://github.com/obsidiansystems/obelisk/pull/714)) Miscellaneous improvements to CLI help and logging.

## v0.7.0.1

* Fix the version number for `ob` the command-line tool. ([#679](https://github.com/obsidiansystems/obelisk/pull/679))

## v0.7.0.0

* Fully support HTTP [Range](https://developer.mozilla.org/en-US/docs/Web/HTTP/Headers/Range) requests on static assets to support Safari. ([#664](https://github.com/obsidiansystems/obelisk/pull/664))
* Support non-EC2 deployments. ([#658](https://github.com/obsidiansystems/obelisk/pull/658))
* Fix `ob deploy test android` to work. ([#645](https://github.com/obsidiansystems/obelisk/pull/645))
* Fix vulnerability where Android deployments would leave signing keys in the nix store which is world readable. ([#645](https://github.com/obsidiansystems/obelisk/pull/645)) (Thanks to [kmicklas](https://github.com/kmicklas) for the report.)
* Add `Obelisk.Backend.runBackendWith` to allow several customizations. ([#668](https://github.com/obsidiansystems/obelisk/pull/668), [#644](https://github.com/obsidiansystems/obelisk/pull/644))
* Add `ob profile` command to run Obelisk projects with profiling. `ob profile` works like `ob run`, but instead of using `ghci`, it builds an executable that is built with profiling enabled. ([#654](https://github.com/obsidiansystems/obelisk/pull/654))
* Obelisk's `default.nix` now exposes `mkAssets` function which is used to construct the assets served by an Obelisk application. ([#651](https://github.com/obsidiansystems/obelisk/pull/651))
* Bump reflex-platform to v0.5.2.0. ([#671](https://github.com/obsidiansystems/obelisk/pull/671))

## v0.6.0.0 - 2020-02-21

* Fix a bug in `Obelisk.Route.Frontend` where `routeLink`, `routeLinkDynAttr`, and `dynRouteLink` would not behave exactly like `<a href="...">` when run by JavaScript. These functions now scroll to the top of the page when the link is clicked. ([#540](https://github.com/obsidiansystems/obelisk/pull/540))
* Fix a bug in `ob run`/`ob watch`/`ob repl` where nested Obelisk projects would also be loaded into the session. These are now ignored. ([#652](https://github.com/obsidiansystems/obelisk/pull/652))
* Improve behavior of `ob run`/`ob watch`/`ob repl` when multiple packages with the same name are encountered. Obelisk now issues a warning and tells you which one it will use. ([#653](https://github.com/obsidiansystems/obelisk/pull/653))
* Removed `Obelisk.Backend.mkRouteToUrl` since it is easily written in terms of `Obelisk.Route.renderObeliskRoute`:

      mkRouteToUrl validFullEncoder (k :/ v) = renderObeliskRoute validFullEncoder (FullRoute_Frontend (ObeliskRoute_App k) :/ v)

* Add `Obelisk.Backend.renderAllJsPath` to expose URL path to `ghcjs/all.js`. ([#545](https://github.com/obsidiansystems/obelisk/pull/545))
* Add argument to `serveDefaultObeliskApp`, `serveObeliskApp`, and `serveGhcjsApp` to take the path to `all.js` instead of hard-coding it. ([#545](https://github.com/obsidiansystems/obelisk/pull/545))

## v0.5.0.0 - 2020-02-07

* Add `Obelisk.Route.(?/)`, a convenience function for constructing routes nested in `Maybe`. ([#457](https://github.com/obsidiansystems/obelisk/pull/457))
* Add local unpacked packages to the `ob run`, `ob watch`, and `ob repl` sessions. Any `.cabal` or hpack package inside the current obelisk project will be loaded into the session. For `ob run`/`ob watch` this means the session will automatically reload when you save a source file in any of those packages. For `ob repl` it means that `:r` will reload changes to any of those packages. There are some edge cases where this integration is still rough. Report any issues you encounter. ([#489](https://github.com/obsidiansystems/obelisk/pull/489))
* Add `ob hoogle` command to start a local [Hoogle](https://hoogle.haskell.org/) server for the project. ([#628](https://github.com/obsidiansystems/obelisk/pull/628))
* `ob thunk pack` will now attempt to automatically detect if the thunk is a private or public repo. To avoid this detection, specify `--private` or `--public` manually. ([#607](https://github.com/obsidiansystems/obelisk/pull/607))
* Fix a bug in the plain git thunk loader for thunks marked as 'private' when the revision is not in the default branch. ([#648](https://github.com/obsidiansystems/obelisk/pull/648))
* Improve handling of runtime nix dependencies. This may fix some issues encountered particularly by users on systems other than NixOS.

## v0.4.0.0 - 2020-01-10

* Bump reflex-platform which, notably, bumps nixpkgs to 19.09. ([#585](https://github.com/obsidiansystems/obelisk/pull/585))
* Add new thunk loader for Git repositories that supports `file://` Git remotes and supports private repositories via `builtins.fetchGit` for private repositories (when the `git.json` file specifies `"private": true`). ([#594](https://github.com/obsidiansystems/obelisk/pull/594))
* Add a new thunk loader for GitHub repositories that uses `builtins.fetchTarball` for public repositories to increase loader performance and uses `fetchFromGitHub` for private repositories (when the `github.json` file specifies `"private": true`). Note that `fetchFromGitHub` requires some Nix configuration for the Nix builder to access the repository. If `ob thunk pack` fails in this case, use `-v` to see Nix's helpful message. ([#594](https://github.com/obsidiansystems/obelisk/pull/594))
* Add `--public`/`--private` options to `ob thunk pack` to specify if a repository should be treated as a public or private. ([#594](https://github.com/obsidiansystems/obelisk/pull/594))
* Improve error messaging when a dependency doesn't have the expected `.cabal` or `package.yaml` file. ([#597](https://github.com/obsidiansystems/obelisk/pull/597))
* Improve the skeleton in small ways. ([#593](https://github.com/obsidiansystems/obelisk/pull/593), [#589](https://github.com/obsidiansystems/obelisk/pull/589))
* Fix `ob` commands to again support running from any subdirectory of an obelisk project ([#591](https://github.com/obsidiansystems/obelisk/pull/591))
* Add `reflex-platform-func` argument to Obelisk's `default.nix`. It defaults to its prior behavior of using the reflex-platform in in `dep`. ([#612](https://github.com/obsidiansystems/obelisk/pull/612))

## v0.3.0.0 - 2019-12-20

* Change the structure of Obelisk routes to use a designated
  `FullRoute` type. This combines frontend and backend routes into one
  structure. This is a **breaking** change which requires Obelisk apps
  to take specific migrations. They are:
    * Rewrite the implementation of `_backend_routeEncoder` in
      `Backend` to use `mkFullRouteEncoder` instead of
      `handleEncoder`. Specifically, the backend and frontend cases of
      the top-level `pathComponentEncoder` become the second and third
      arguments of `mkFullRouteEncoder` respectively, while the
      missing route becomes the first argument. An example of how to
      do this is available in [a reflex-examples
      commit](https://github.com/reflex-frp/reflex-examples/commits/28f566c3e7dc615578dc74297b7c620c1f13683e).
    * Replace type constructions of `InL` with `FullRoute_Backend` and
      `InR` with `FullRoute_Frontend`.
* Generalised `pathSegmentEncoder`, added `pathFieldEncoder`.
* Added some `Prism`s to the encoder library for manipulating `DSum`s.
* Add `ob doc` command, which lists paths to haddock documentation for specified packages.
* Bump reflex-platform so that obelisk now uses GHC 8.6.5 and the nixos-19.03 nixpkgs set.
* Add support in `obelisk-route` for single parameters in URL paths.
* Bump reflex-platform so that obelisk now uses reflex-dom 0.5.2.0.
* Use a `--pure` nix shell in `ob run` for parity with `ob repl` and more resilience against "works on my machine".
* Pin usages of `<nixpkgs>` in obelisk thunks, etc. to the nixpkgs used by the project's obelisk impl.
* Backport ACMEv2 support in obelisk server to regain LetsEncrypt account creation.
* Enable HTTPS in `ob run`.
* `ob run` now handles `ghci` errors better, and includes a custom `ghcid`
  version. As a result, you no longer need to have ghcid installed to
  use `ob run`, as we provide one for you.
* `ob` commands now complain less on systems with umasks other than `0022`.
* Ignore package environment files in `ob run` and `ob repl`.
* Add `Obelisk.Route.Frontend.routeLinkDynAttr`.

## v0.2.0.0 - 2019-8-17

* Configs become ByteStrings.
* FrontendConfigsT has been changed into ConfigsT and configs are made available via getConfig/getConfigs
  * The frontend will still only have access to configs that are placed in config/frontend and config/common, while the backend has access to the entire contents of the config directory via `Obelisk.ExecutableConfig.Lookup.getConfigs`.
* The backend no longer runs in BackendConfigsT.
* Add tabulation package. See Data.Tabulation for details.
* Add encoders for `DMap`, `HasFields` (cf. Data.Tabulation), and JSON.
* Use IP address for nginx proxy pass instead of localhost

## v0.1.1.0 - 2019-05-17

* Fix crashes of Android apps on 32-bit ARM devices.
* Provide a way to indicate acceptance of the Android SDK license by passing `config.android_sdk.accept_license = true;` in the arguments to the import of `.obelisk/impl` in the project's `default.nix`.
* Add `COMPLETE` pragma to `(:/)`. Using this pattern synonym should no longer generate spurious warnings about non-exhaustive pattern matching.
* Make asset path hashing strict (see `Obelisk.Asset.Gather`)
* Add the `ob shell` command to enter a nix shell for an obelisk project
* Allow skeleton's obelisk to be overridden. This changes the skeleton's default.nix interface: the arguments that it used to take are now part of the new "obelisk" argument.
* Removed `MonadIO` from `ObeliskWidget` to prevent accidental IO during prerendering. If you need to do IO in a widget it should be on the right hand side of a `prerender`.
* Significantly changed the interface to the "executable config" packages. `obelisk-executable-config-lookup` is a new internal package which looks up all configs in a platform-specific way. `obelisk-executable-frontend` and `obelisk-executable-backend` provide MTL-style monad classes (`HasFrontendConfigs` and `HasBackendConfigs`) which the frontend and backend, respectively, can use to look up configs. This replaces the old `get` function which ran in `IO`.
* Add a flag to force thunk packing even if there are unpushed changes in the unpacked thunk.


## v0.1.0.0 - 2019-03-29

* Use reflex-dom's `HydrationDomBuilder` to "hydrate" statically rendered DOM served by the Obelisk backend (rather than re-creating DOM and replacing it all).
* Add `HasCookies` and `CookiesT` to allow `ObeliskWidget`s to access cookies during static and "hydrated" DOM rendering.<|MERGE_RESOLUTION|>--- conflicted
+++ resolved
@@ -14,11 +14,8 @@
   * [#784](https://github.com/obsidiansystems/obelisk/pull/784): hint for users to take advantage of ob shell --no-interpret option for thunks
   * [#916](https://github.com/obsidiansystems/obelisk/pull/916): Add `check-known-hosts` option in `ob deploy init`.
   * [#870](https://github.com/obsidiansystems/obelisk/pull/870): Host redirection added to `ob deploy`. Readme updated with tutorial for new functionality.
-<<<<<<< HEAD
+  * [#931](https://github.com/obsidiansystems/obelisk/pull/931): Fix bug in `ob deploy init` where `ssh-keygen` was not found in nix store.
   * [#934](https://github.com/obsidiansystems/obelisk/pull/934): Change the way `ob run` interprets nix store paths from relative to absolute. This ensures that obelisk works on modern MacOS, where the nix store must be mounted on its own volume, which cannot be referred to with relative paths from the main volume. The old behavior was pertinent to some tool integrations, and can be re-enabled by passing `--use-relative-path`
-=======
-  * [#931](https://github.com/obsidiansystems/obelisk/pull/931): Fix bug in `ob deploy init` where `ssh-keygen` was not found in nix store.
->>>>>>> 64a417c0
 * obelisk-route
   * [#915](https://github.com/obsidiansystems/obelisk/pull/915): Add routeLinkAttr to Obelisk.Route.Frontend. This allows the creation of route links with additional, user-specified attributes.
   * [#918](https://github.com/obsidiansystems/obelisk/pull/918): Add GHC 8.10.7 support for `obelisk-route`
