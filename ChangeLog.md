--- conflicted
+++ resolved
@@ -6,14 +6,12 @@
 
 * nixpkgs-overlays
   * Remove override of acme module that pinned it to the version in nixpkgs-20.03. This is used for automatic https certificate provisioning.
-<<<<<<< HEAD
-* [#844](https://github.com/obsidiansystems/obelisk/pull/844): Jsaddle FFI example extended in skeleton. Note the remark on minifier renaming in /skeleton/static/lib.js
-=======
+* skeleton
+  * [#844](https://github.com/obsidiansystems/obelisk/pull/844): Jsaddle FFI example extended in skeleton. Note the remark on minifier renaming in /skeleton/static/lib.js
 * CLI
   * [#784](https://github.com/obsidiansystems/obelisk/pull/784): hint for users to take advantage of ob shell --no-interpret option for thunks
 * obelisk-route
   * [#915](https://github.com/obsidiansystems/obelisk/pull/915): Add routeLinkAttr to Obelisk.Route.Frontend. This allows the creation of route links with additional, user-specified attributes.
->>>>>>> 4e07ca2b
 
 ## v1.0.0.0 - 2022-01-04
 
