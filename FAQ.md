# Frequently Asked Questions

1. [How do I declare a new Haskell dependency?](#how-do-i-declare-a-new-haskell-dependency)
1. [How do I add or override Haskell dependencies in the package set?](#how-do-i-add-or-override-haskell-dependencies-in-the-package-set)
1. [How do I extend my Obelisk application with more local packages?](#how-do-i-extend-my-obelisk-application-with-more-local-packages)
1. [How do I use `ob run` over HTTPS?](#how-do-i-use-ob-run-over-https)
1. [How do I fix invalid entitlements?](#how-do-i-fix-invalid-entitlements)
1. [`ob thunk update` or `ob deploy update` fails](#ob-thunk-update-or-ob-deploy-update-fails)
1. [How do I fix `Ambiguous module name` errors?](#how-do-i-fix-ambiguous-module-name-errors)
<<<<<<< HEAD
1. [Names of some variables in all.js (produced by GHCJS) collide with already existing static JS files in my project](#names-of-some-variables-in-all.js-(produced-by-ghcjs)-collide-with-already-existing-static-JS-files-in-my-project)
=======
1. [How do I fix `no C compiler provided for this platform` errors?](#how-do-i-fix-no-c-compiler-provided-for-this-platform-errors)
>>>>>>> fbe92c1d

### How do I declare a new Haskell dependency?

Every component of your Obelisk application is a standard [cabal](https://www.haskell.org/cabal/) package. That means declaring new Haskell dependencies simply involves updating the `build-depends` field in the appropriate cabal file (`backend.cabal` for example). By default, Obelisk will use its curated package set to choose which version of each package you get. It's possible that the package you need is not already in the curated set or the curated version isn't the one you want. See [How do I add or override Haskell dependencies in the package set?](#how-do-i-add-or-override-haskell-dependencies-in-the-package-set) for a solution to this.

### How do I add or override Haskell dependencies in the package set?

To add a Haskell package that doesn't exist in Obelisk's package set or to override the version of a package, use the `overrides` attribute in your project's `default.nix`. For example, to use a specific version of the `aeson` package fetched from GitHub and a specific version of the `waargonaut` package fetched from Hackage, your `default.nix` will look like:

```nix
# ...
project ./. ({ pkgs, ... }: {
# ...
  overrides = self: super: let
    aesonSrc = pkgs.fetchFromGitHub {
      owner = "obsidiansystems";
      repo = "aeson-gadt-th";
      rev = "ed573c2cccf54d72aa6279026752a3fecf9c1383";
      sha256 = "08q6rnz7w9pn76jkrafig6f50yd0f77z48rk2z5iyyl2jbhcbhx3";
    };
  in
  {
    aeson = self.callCabal2nix "aeson" aesonSrc {};
    waargonaut = self.callHackageDirect {
      pkg = "waargonaut";
      ver = "0.8.0.1";
      sha256 = "1zv28np3k3hg378vqm89v802xr0g8cwk7gy3mr77xrzy5jbgpa39";
    } {};
  };
# ...
```

For further information see [the Haskell section](https://nixos.org/nixpkgs/manual/#users-guide-to-the-haskell-infrastructure) of nixpkgs "Contributors Guide".

### How do I extend my Obelisk application with more local packages?

If the standard packages (`frontend`, `backend`, and `common`) are not enough, you may add more local packages by defining them with the `packages` attribute in your `default.nix`. The sources of these packages will be automatically loaded by `ob run`/`ob repl`/etc.

```nix
# ...
project ./. ({ pkgs, ... }: {
# ...
  packages = {
    another = ./dep/another;
  };
# ...
```

### How do I use `ob run` over HTTPS?

To run your app locally over HTTPS, update the protocol in `config/common/route` to `https`, and then use `ob run` as normal.

Obelisk generates a self-signed certificate for running HTTPS so the browser will issue a warning about using an invalid certificate. On Chrome, you can go to `chrome://flags/#allow-insecure-localhost` to enable invalid certificates for localhost.


### How do I fix invalid entitlements?

You probably did not set `ios.bundleIdentifier` correctly in `default.nix`. When this happens you'll see an error something like this:

```
2018-11-25 09:34:22.438 ios-deploy[58106:8521046] [ !! ] Error 0xe8008016: The executable was signed with invalid entitlements. AMDeviceSecureInstallApplication(0, device, url, options, install_callback, 0)
```

Fixing the value of `ios.bundleIdentifier` should fix the error.

### `ob thunk update` or `ob deploy update` fails
Whenever an `ob` command fails, try re-running it with `-v`.

If you're using a private repo, and you get a failure in `nix-prefetch-url`, you may need to unpack and repack the thunk.  Here's some example output that shows this issue:

```
Starting Obelisk </nix/store/j8wls8a89xr6s1a47lg6g83gnbdrfd0l-obelisk-command-0.1/bin/.ob-wrapped> args=["deploy","update","-v"] logging-level=Debug
Creating process: 'nix-build' './.obelisk/impl' '-A' 'command' '--no-out-link'
✔ Built  on ./.obelisk/impl [command]
Handing off to /nix/store/j8wls8a89xr6s1a47lg6g83gnbdrfd0l-obelisk-command-0.1/bin/ob
Starting Obelisk </nix/store/j8wls8a89xr6s1a47lg6g83gnbdrfd0l-obelisk-command-0.1/bin/.ob-wrapped> args=["--no-handoff","deploy","update","-v"] logging-level=Debug
Creating process: 'git' 'ls-remote' '--exit-code' '--symref' 'https://github.com/obsidiansystems/some-private-repo.git' 'refs/heads/master'
git ls-remote maps: (fromList [],fromList [(GitRef_Branch "master","8546dfc8be9653f20bb26214e0991dbb957cb290")])
Latest commit in branch master from remote repo https://github.com/obsidiansystems/some-private-repo.git is 8546dfc8be9653f20bb26214e0991dbb957cb290
Creating process: 'nix-prefetch-url' '--unpack' '--type' 'sha256' 'https://github.com/obsidiansystems/some-private-repo/archive/8546dfc8be9653f20bb26214e0991dbb957cb290.tar.gz'
error: unable to download 'https://github.com/obsidiansystems/some-private-repo/archive/8546dfc8be9653f20bb26214e0991dbb957cb290.tar.gz': HTTP error 404
Process exited with code 1; 'nix-prefetch-url' '--unpack' '--type' 'sha256' 'https://github.com/obsidiansystems/some-private-repo/archive/8546dfc8be9653f20bb26214e0991dbb957cb290.tar.gz'
nix-prefetch-url: Failed to determine sha256 hash of URL https://github.com/obsidiansystems/some-private-repo/archive/8546dfc8be9653f20bb26214e0991dbb957cb290.tar.gz
✖ Updating thunk ./src to latest
```

And here's how you can fix it:

```bash
ob thunk unpack $SOME_THUNK
ob thunk pack $SOME_THUNK
```
Substitute the directory of your thunk for `$SOME_THUNK`.  In the case of `ob deploy update`, `$SOME_THUNK` will be `src` in the deployment directory.

(Based on issue #351).

### How do I fix `Ambiguous module name` errors?
Since obelisk places the common/backend/frontend modules packages into the same ghci, and ghci doesn't "sandbox" them, it is possible to have conflicting module errors inside `ob repl/watch/run` that do not appear when doing a cabal build.

You can disambiguate this via [PackageImports](https://downloads.haskell.org/~ghc/latest/docs/html/users_guide/glasgow_exts.html#package-qualified-imports). For instance, if you see
```
error:
    Ambiguous module name ‘Crypto.Hash’:
      it was found in multiple packages:
      cryptohash-0.11.9 cryptonite-0.25
```
then specify the package you want in the import, e.g:
`import "cryptonite" Crypto.Hash`

<<<<<<< HEAD
### Names of some variables in all.js (produced by GHCJS) collide with already existing static JS files in my project
Obelisk now allows the addition of a file to resolve such name collision errors. You can add a file inside the static folder, this file must be named `externs.js`.

This file should have declarations for the global variables that are needed by your static JS files, for example:
```haskell
var require = false;
var lib = false;
```
=======
### How do I fix `no C compiler provided for this platform` errors?

This can show up when when doing nix-build (ie for deployment). 

This is probably because you have a package that needs a C compiler (like `snap-core`) in your `common` or `frontend` modules which need to be built for `ghcjs` which does not in fact have a C compiler. You'll need to remove those packages from your cabal files and rework your app to not need them in the frontend.
>>>>>>> fbe92c1d
<|MERGE_RESOLUTION|>--- conflicted
+++ resolved
@@ -7,11 +7,8 @@
 1. [How do I fix invalid entitlements?](#how-do-i-fix-invalid-entitlements)
 1. [`ob thunk update` or `ob deploy update` fails](#ob-thunk-update-or-ob-deploy-update-fails)
 1. [How do I fix `Ambiguous module name` errors?](#how-do-i-fix-ambiguous-module-name-errors)
-<<<<<<< HEAD
+1. [How do I fix `no C compiler provided for this platform` errors?](#how-do-i-fix-no-c-compiler-provided-for-this-platform-errors)
 1. [Names of some variables in all.js (produced by GHCJS) collide with already existing static JS files in my project](#names-of-some-variables-in-all.js-(produced-by-ghcjs)-collide-with-already-existing-static-JS-files-in-my-project)
-=======
-1. [How do I fix `no C compiler provided for this platform` errors?](#how-do-i-fix-no-c-compiler-provided-for-this-platform-errors)
->>>>>>> fbe92c1d
 
 ### How do I declare a new Haskell dependency?
 
@@ -121,7 +118,12 @@
 then specify the package you want in the import, e.g:
 `import "cryptonite" Crypto.Hash`
 
-<<<<<<< HEAD
+### How do I fix `no C compiler provided for this platform` errors?
+
+This can show up when when doing nix-build (ie for deployment). 
+
+This is probably because you have a package that needs a C compiler (like `snap-core`) in your `common` or `frontend` modules which need to be built for `ghcjs` which does not in fact have a C compiler. You'll need to remove those packages from your cabal files and rework your app to not need them in the frontend.
+
 ### Names of some variables in all.js (produced by GHCJS) collide with already existing static JS files in my project
 Obelisk now allows the addition of a file to resolve such name collision errors. You can add a file inside the static folder, this file must be named `externs.js`.
 
@@ -129,11 +131,4 @@
 ```haskell
 var require = false;
 var lib = false;
-```
-=======
-### How do I fix `no C compiler provided for this platform` errors?
-
-This can show up when when doing nix-build (ie for deployment). 
-
-This is probably because you have a package that needs a C compiler (like `snap-core`) in your `common` or `frontend` modules which need to be built for `ghcjs` which does not in fact have a C compiler. You'll need to remove those packages from your cabal files and rework your app to not need them in the frontend.
->>>>>>> fbe92c1d
+```